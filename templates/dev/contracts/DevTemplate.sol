pragma solidity 0.4.18;

import "@aragon/os/contracts/apm/APMRegistry.sol";
import "@aragon/os/contracts/factory/DAOFactory.sol";
import "@aragon/os/contracts/kernel/Kernel.sol";
import "@aragon/os/contracts/acl/ACL.sol";
import "@aragon/os/contracts/lib/minime/MiniMeToken.sol";
import "@aragon/os/contracts/lib/ens/ENS.sol";
import "@aragon/os/contracts/lib/ens/PublicResolver.sol";

import "@aragon/apps-voting/contracts/Voting.sol";
import "@aragon/apps-vault/contracts/Vault.sol";


contract DevTemplate {
    APMRegistry apm;
    DAOFactory fac;
    MiniMeTokenFactory minimeFac;

    address constant ANY_ENTITY = address(-1);

    event DeployInstance(address dao);

<<<<<<< HEAD
    function DevTemplate(DAOFactory _fac, APMRegistry _apm) {
        apm = _apm;
        fac = _fac;
    }
=======
    function DevTemplate(DAOFactory _fac, MiniMeTokenFactory _minimeFac, APMRegistry _apm, address votingBase, bytes votingContentURI, address vaultBase, bytes vaultContentURI) {
        apm = _apm;
        fac = _fac;
        minimeFac = _minimeFac;
>>>>>>> 625f3f04

    function apmInit(address votingBase, bytes votingContentURI, address vaultBase, bytes vaultContentURI) {
        createRepo("voting", votingBase, votingContentURI);
        createRepo("vault", vaultBase, vaultContentURI);
    }

    function createInstance() {
        Kernel dao = fac.newDAO(ANY_ENTITY);
        ACL acl = ACL(dao.acl());

        acl.createPermission(ANY_ENTITY, dao, dao.APP_MANAGER_ROLE(), msg.sender);

        Voting voting = Voting(dao.newAppInstance(votingAppId(), latestVersionAppBase(votingAppId())));
        Vault vault = Vault(dao.newAppInstance(vaultAppId(), latestVersionAppBase(vaultAppId())));
        MiniMeToken token = minimeFac.createCloneToken(address(0), 0, "DevToken", 18, "XDT", true);

        token.changeController(msg.sender); // sender has to create tokens

        uint256 pct = 10 ** 16;
        // 50% support, 15% accept quorum, 1 hour vote duration
        voting.initialize(token, 50 * pct, 15 * pct, 1 hours);

        // voting app permissions
        acl.createPermission(ANY_ENTITY, voting, voting.CREATE_VOTES_ROLE(), msg.sender);
        acl.createPermission(ANY_ENTITY, voting, voting.MODIFY_QUORUM_ROLE(), msg.sender);

        acl.createPermission(voting, vault, vault.TRANSFER_ROLE(), msg.sender);

        DeployInstance(dao);
    }

    function createRepo(string name, address votingBase, bytes votingContentURI) internal {
        uint16[3] memory firstVersion;
        firstVersion[0] = 1;

        apm.newRepoWithVersion(name, ANY_ENTITY, firstVersion, votingBase, votingContentURI);
    }

    function votingAppId() internal view returns (bytes32) {
        return keccak256(apm.registrar().rootNode(), keccak256("voting"));
    }

    function vaultAppId() internal view returns (bytes32) {
        return keccak256(apm.registrar().rootNode(), keccak256("vault"));
    }

    function ens() internal view returns (AbstractENS) {
        return apm.registrar().ens();
    }

    function latestVersionAppBase(bytes32 appId) internal view returns (address base) {
        Repo repo = Repo(PublicResolver(ens().resolver(appId)).addr(appId));
        (,base,) = repo.getLatest();

        return base;
    }
}<|MERGE_RESOLUTION|>--- conflicted
+++ resolved
@@ -21,17 +21,11 @@
 
     event DeployInstance(address dao);
 
-<<<<<<< HEAD
-    function DevTemplate(DAOFactory _fac, APMRegistry _apm) {
-        apm = _apm;
-        fac = _fac;
-    }
-=======
-    function DevTemplate(DAOFactory _fac, MiniMeTokenFactory _minimeFac, APMRegistry _apm, address votingBase, bytes votingContentURI, address vaultBase, bytes vaultContentURI) {
+    function DevTemplate(DAOFactory _fac, MiniMeTokenFactory _minimeFac, APMRegistry _apm) {
         apm = _apm;
         fac = _fac;
         minimeFac = _minimeFac;
->>>>>>> 625f3f04
+    }
 
     function apmInit(address votingBase, bytes votingContentURI, address vaultBase, bytes vaultContentURI) {
         createRepo("voting", votingBase, votingContentURI);
