import React from 'react'
import { createPortal } from 'react-dom'
import PropTypes from 'prop-types'
import styled from 'styled-components'
import { Button, Field, IconBlank, SidePanel, Text } from '@aragon/ui'
import { startOfDay } from 'date-fns'

import Input from '../components/Input'
import { connect } from '../context/AragonContext'
import validator from '../data/validation'
import { toDecimals } from '../utils/math-utils'
import { SECONDS_IN_A_YEAR } from '../utils/formatting'

const NO_ERROR = Symbol('NO_ERROR')
const ADDRESS_NOT_AVAILABLE_ERROR = Symbol('ADDRESS_NOT_AVAILABLE_ERROR')
const ADDRESS_INVALID_FORMAT = Symbol('ADDRESS_INVALID_FORMAT')

class AddEmployee extends React.PureComponent {
  static initialState = {
    address: {
      value: '',
      error: NO_ERROR
    },
    name: '',
    role: '',
    salary: '',
    startDate: startOfDay(new Date())
  }

  static validate = validator.compile({
    type: 'object',
    properties: {
      name: {
        type: 'string'
      },
      role: {
        type: 'string'
      },
      salary: {
        type: 'number',
        exclusiveMinimum: 0
      },
      startDate: {
        format: 'date'
      }
    },
    required: ['salary', 'startDate', 'name', 'role']
  })

  static validateAddress = validator.compile({
    type: 'object',
    properties: {
      value: {
        format: 'address'
      }
    },
    required: ['value']
  })

  state = AddEmployee.initialState

  focusFirstEmptyField = () => {
    const { address, name, role, salary } = this.state

    if (!address.value) {
      this.address.input.focus()
    } else if (!name) {
      this.nameInput.input.focus()
    } else if (!role) {
      this.roleInput.input.focus()
    } else if (!salary) {
      this.salaryInput.input.focus()
    }
  }

  handleAddressChange = (event) => {
    const error = NO_ERROR
    const value = event.target.value
    this.setState({
      address: {
        value,
        error
      }
    })
  }

  handleNameChange = (event) => {
    this.setState({ name: event.target.value })
  }

  handleRoleChange = (event) => {
    this.setState({ role: event.target.value })
  }

  handleSalaryChange = (event) => {
    this.setState({ salary: event.target.value })
  }

  handleStartDateChange = (date) => {
    this.setState({ startDate: date })
  }

  handleFormSubmit = (event) => {
    event.preventDefault()
    const { denominationToken, app, isAddressAvailable } = this.props
    const { address, name, salary, startDate } = this.state
    const _address = address.value
    const _isValidAddress = AddEmployee.validateAddress(address)
    const _isAddressAvailable = isAddressAvailable(_address)

    if (!_isValidAddress) {
      this.setState(({ address }) => ({
        address: {
          ...address,
          error: ADDRESS_INVALID_FORMAT
        }
      }))
      return
    }

    if (!_isAddressAvailable) {
      this.setState(({ address }) => ({
        address: {
          ...address,
          error: ADDRESS_NOT_AVAILABLE_ERROR
        }
      }))
      return
    }

    const isValidForm = AddEmployee.validate(this.state)

    if (app && isValidForm) {
      const initialDenominationSalary = salary / SECONDS_IN_A_YEAR

<<<<<<< HEAD
      const adjustedAmount = toDecimals(initialDenominationSalary.toString(), denominationToken.decimals, {
        truncate: true
      })

      const _startDate = Math.floor(startDate.getTime() / 1000)

      app.addEmployeeWithNameAndStartDate(
        _address,
        adjustedAmount,
        name,
        _startDate
=======
    if (app) {
      const accountAddress = this.state.entity.accountAddress
      const initialDenominationSalary = this.state.salary / SECONDS_IN_A_YEAR
      const name = this.state.entity.domain
      const role = this.state.entity.role
      const startDate = Math.floor(this.state.startDate.getTime() / 1000)

      app.addEmployee(
        accountAddress,
        initialDenominationSalary,
        name,
        role,
        startDate
>>>>>>> 65b0a339
      ).subscribe(employee => {
        if (employee) {
          // Reset form data
          this.setState(AddEmployee.initialState)

          // Close side panel
          this.props.onClose()
        }
      })
    }
  }

  handlePanelToggle = (opened) => {
    if (opened) { // When side panel is shown
      this.focusFirstEmptyField()
    }
  }

  setAddressRef = (el) => {
    this.address = el
  }

  setNameInputRef = (el) => {
    this.nameInput = el
  }

  setRoleInputRef = (el) => {
    this.roleInput = el
  }

  setSalaryInputRef = (el) => {
    this.salaryInput = el
  }

  render () {
    const { opened, onClose } = this.props
    const { address, name, role, salary, startDate } = this.state

    let errorMessage
    if (address.error === ADDRESS_INVALID_FORMAT) {
      errorMessage = 'Address must be a valid ethereum address'
    } else if (address.error === ADDRESS_NOT_AVAILABLE_ERROR) {
      errorMessage = 'Address is taken'
    }

    const panel = (
      <SidePanel
        title='Add new employee'
        opened={opened}
        onClose={onClose}
        onTransitionEnd={this.handlePanelToggle}
      >
        <Form
          onSubmit={this.handleFormSubmit}
          data-testid='add-employee-form'
        >

          <Field label='Address'>
            <Input.Text
              innerRef={this.setAddressRef}
              value={address.value}
              onChange={this.handleAddressChange}
              required
            />
          </Field>

          <Field label='Name'>
            <Input.Text
              innerRef={this.setNameInputRef}
              value={name}
              onChange={this.handleNameChange}
              required
            />
          </Field>

          <Field label='Role'>
            <Input.Text
              innerRef={this.setRoleInputRef}
              value={role}
              onChange={this.handleRoleChange}
              required
            />
          </Field>

          <Field label='Salary'>
            <Input.Currency
              innerRef={this.setSalaryInputRef}
              value={salary}
              onChange={this.handleSalaryChange}
              icon={<IconBlank />}
              required
            />
          </Field>

          <Field label='Start Date'>
            <Input.Date
              key={startDate}
              value={startDate}
              onChange={this.handleStartDateChange}
              icon={<IconBlank />}
              iconposition='right'
              required
            />
          </Field>

          <Button type='submit' mode='strong'>
            Add new employee
          </Button>
          <Messages>
            {errorMessage && <ValidationError message={errorMessage} />}
          </Messages>
        </Form>
      </SidePanel>
    )

    return createPortal(
      panel,
      document.getElementById('modal-root')
    )
  }
}

AddEmployee.propsType = {
  onClose: PropTypes.func,
  opened: PropTypes.bool
}

// TODO: replace IconBlank with IconCross - sgobotta
const ValidationError = ({ message }) => (
  <ValidationErrorBlock name='validation-error-block'>
    <StyledIconBlank />
    <StyledText size='small'>
      {message}
    </StyledText>
  </ValidationErrorBlock>
)

const StyledIconBlank = styled(IconBlank)`
  color: red;
`

const StyledText = styled(Text)`
  position: relative;
  bottom: 6px;
  margin-left: 10px;
`

const Messages = styled.div`
  margin-top: 15px;
`

const ValidationErrorBlock = styled.div`
  margin-top: 15px;
`

const Form = styled.form`
  display: grid;
  grid-template-columns: 1fr 1fr;
  column-gap: 20px;

  > :first-child, > :nth-last-child(-n+2) {
    grid-column: span 2;
  }

  > :last-child {
    margin-top: 20px;
  }
`

function mapStateToProps ({ denominationToken = {}, employees = [] }) {
  return {
    denominationToken,
    isAddressAvailable: (address) => employees.every(employee => employee.accountAddress !== address)
  }
}

export default connect(mapStateToProps)(AddEmployee)<|MERGE_RESOLUTION|>--- conflicted
+++ resolved
@@ -103,7 +103,7 @@
   handleFormSubmit = (event) => {
     event.preventDefault()
     const { denominationToken, app, isAddressAvailable } = this.props
-    const { address, name, salary, startDate } = this.state
+    const { address, name, salary, role, startDate } = this.state
     const _address = address.value
     const _isValidAddress = AddEmployee.validateAddress(address)
     const _isAddressAvailable = isAddressAvailable(_address)
@@ -133,33 +133,18 @@
     if (app && isValidForm) {
       const initialDenominationSalary = salary / SECONDS_IN_A_YEAR
 
-<<<<<<< HEAD
       const adjustedAmount = toDecimals(initialDenominationSalary.toString(), denominationToken.decimals, {
         truncate: true
       })
 
       const _startDate = Math.floor(startDate.getTime() / 1000)
 
-      app.addEmployeeWithNameAndStartDate(
+      app.addEmployee(
         _address,
         adjustedAmount,
         name,
+        role,
         _startDate
-=======
-    if (app) {
-      const accountAddress = this.state.entity.accountAddress
-      const initialDenominationSalary = this.state.salary / SECONDS_IN_A_YEAR
-      const name = this.state.entity.domain
-      const role = this.state.entity.role
-      const startDate = Math.floor(this.state.startDate.getTime() / 1000)
-
-      app.addEmployee(
-        accountAddress,
-        initialDenominationSalary,
-        name,
-        role,
-        startDate
->>>>>>> 65b0a339
       ).subscribe(employee => {
         if (employee) {
           // Reset form data
