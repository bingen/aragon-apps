<!DOCTYPE html>
<html>
<head>
  <title>Aragon App - Payroll</title>
</head>
<body>
<<<<<<< HEAD
<div id="app-root"></div>
<div id="modal-root"></div>
<div id="edit-allocation"></div>
<script src="./main.js"></script>
=======
  <div id="app-root"></div>
  <div id="modal-root"></div>
  <script src="./index.js"></script>
>>>>>>> 9447ba2c
</body>
</html><|MERGE_RESOLUTION|>--- conflicted
+++ resolved
@@ -4,15 +4,9 @@
   <title>Aragon App - Payroll</title>
 </head>
 <body>
-<<<<<<< HEAD
-<div id="app-root"></div>
-<div id="modal-root"></div>
-<div id="edit-allocation"></div>
-<script src="./main.js"></script>
-=======
   <div id="app-root"></div>
   <div id="modal-root"></div>
-  <script src="./index.js"></script>
->>>>>>> 9447ba2c
+  <div id="edit-allocation"></div>
+  <script src="./main.js"></script>
 </body>
 </html>