--- conflicted
+++ resolved
@@ -55,23 +55,14 @@
   [Event.TerminateEmployee]: onTerminateEmployee
 })
 
-<<<<<<< HEAD
-async function onInit (state) {
+async function onInit (state, { vaultAddress }) {
   const [accountAddress, denominationToken, network] = await Promise.all([
-=======
-async function onInit (state, { vaultAddress }) {
-  const [accountAddress, denominationToken] = await Promise.all([
->>>>>>> d84ebf56
     getAccountAddress(),
     getDenominationToken(),
     app.network().take(1).toPromise()
   ])
 
-<<<<<<< HEAD
-  return { ...state, accountAddress, denominationToken, network }
-=======
-  return { ...state, vaultAddress, accountAddress, denominationToken }
->>>>>>> d84ebf56
+  return { ...state, vaultAddress, accountAddress, denominationToken, network }
 }
 
 async function onChangeAccount (state, event) {
