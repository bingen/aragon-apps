import { of } from '../rxjs'

import app from './app'
import Event from './events'
import { getAccountAddress } from './account'
import { getEmployeeById, getEmployeeByAddress, getSalaryAllocation } from './employees'
import { getDenominationToken, getToken } from './tokens'
<<<<<<< HEAD
import { date, payment } from './marshalling'
import financeEvents from './abi/finance-events'
=======
import { date } from './marshalling'
// import financeEvents from './abi/finance-events'
>>>>>>> 40932c73

export default function configureStore (financeAddress) {
  // const financeApp = app.external(financeAddress, financeEvents)

  return app.store(async (state, { event, ...data }) => {
    const eventType = Event[event] || event
    const eventProcessor = eventMapping[eventType] || (state => state)

    try {
      const newState = await eventProcessor({ ...state }, data)

      return newState
    } catch (err) {
      console.error(`Error occurred processing '${event}' event`, err)
    }

    return state
  }, [
    of({ event: Event.Init }),

    // Handle account change
    app.accounts().map(([accountAddress]) => {
      return {
        event: Event.AccountChange,
        accountAddress
      }
    })
    // ,

    // Handle Finance eventes
    // financeApp.events()
  ])
}

const eventMapping = ({
  [Event.Init]: onInit,
  [Event.AccountChange]: onChangeAccount,
  [Event.AddAllowedToken]: onAddAllowedToken,
  [Event.AddEmployee]: onAddNewEmployee,
  [Event.ChangeAddressByEmployee]: onChangeEmployeeAddress,
  [Event.DetermineAllocation]: onChangeSalaryAllocation,
  [Event.SetPriceFeed]: onSetPriceFeed,
  [Event.SendPayroll]: onSendPayroll,
  [Event.SetEmployeeSalary]: onSetEmployeeSalary,
  [Event.AddEmployeeAccruedValue]: onAddEmployeeAccruedValue,
  [Event.TerminateEmployee]: onTerminateEmployee
})

async function onInit (state) {
  const [accountAddress, denominationToken] = await Promise.all([
    getAccountAddress(),
    getDenominationToken()
  ])

  return { ...state, accountAddress, denominationToken }
}

async function onChangeAccount (state, event) {
  const { accountAddress } = event
  const { tokens = [] } = state

  const salaryAllocation = await getSalaryAllocation(
    accountAddress,
    tokens
  )

  return { ...state, accountAddress, salaryAllocation }
}

async function onAddAllowedToken (state, event) {
  const { returnValues: { token: tokenAddress } } = event
  const { tokens = [] } = state

  if (!tokens.find(t => t.address === tokenAddress)) {
    const token = await getToken(tokenAddress)

    if (token) {
      tokens.push(token)
    }
  }

  return { ...state, tokens }
}

async function onAddNewEmployee (state, event) {
  const { returnValues: { employeeId, startDate } } = event
  const { employees = [] } = state

  if (!employees.find(e => e.id === employeeId)) {
    const newEmployee = await getEmployeeById(employeeId)

    if (newEmployee) {
      employees.push({
        ...newEmployee,
        startDate: date(startDate)
      })
    }
  }

  return { ...state, employees }
}

async function onChangeEmployeeAddress (state, event) {
  const { returnValues: { newAddress: accountAddress } } = event
  const { tokens = [] } = state

  const salaryAllocation = await getSalaryAllocation(
    accountAddress,
    tokens
  )

  return { ...state, accountAddress, salaryAllocation }
}

async function onChangeSalaryAllocation (state, event) {
  const { returnValues: { employee: accountAddress } } = event
  const { tokens = [] } = state

  const salaryAllocation = await getSalaryAllocation(
    accountAddress,
    tokens
  )

  return { ...state, salaryAllocation }
}

function onSetPriceFeed (state, event) {
  const { returnValues: { feed: priceFeedAddress } } = event

  return { ...state, priceFeedAddress }
}

async function onSendPayroll (state, event) {
<<<<<<< HEAD
  const { tokens } = state
  const { returnValues: { employee: employeeAddress, token }, transactionHash } = event
  const prevEmployees = state.employees
  const payments = state.payments || []
  const newEmployeeData = await getEmployeeByAddress(employeeAddress)
  const paymentExists = payments.some(payment => {
    const { transactionAddress, amount } = payment

    const transactionExists = transactionAddress === transactionHash
    const withSameToken = amount.token.address === token
    return transactionExists && withSameToken
  })

  if (!paymentExists) {
    const transactionToken = tokens.find((_token) => _token.address === token)
    const currentPayment = payment({ ...event, token: transactionToken })
    payments.push(currentPayment)
  }
=======
  const employees = await updateEmployeeByAddress(state, event)
  return { ...state, employees }
}

async function onSetEmployeeSalary (state, event) {
  const employees = await updateEmployeeById(state, event)
  return { ...state, employees }
}
async function onAddEmployeeAccruedValue (state, event) {
  const employees = await updateEmployeeById(state, event)
  return { ...state, employees }
}
async function onTerminateEmployee (state, event) {
  const employees = await updateEmployeeById(state, event)
  return { ...state, employees }
}

async function updateEmployeeByAddress (state, event) {
  const { returnValues: { employee: employeeAddress } } = event
  const { employees: prevEmployees } = state
  const employeeData = await getEmployeeByAddress(employeeAddress)
>>>>>>> 40932c73

  const byAddress = (employee) => (employee.accountAddress === employeeAddress)
  return updateEmployeeBy(prevEmployees, employeeData, byAddress)
}

async function updateEmployeeById (state, event) {
  const { returnValues: { employeeId } } = event
  const { employees: prevEmployees } = state
  const employeeData = await getEmployeeById(employeeId)

  const byId = (employee) => (employee.id === employeeId)
  return updateEmployeeBy(prevEmployees, employeeData, byId)
}

function updateEmployeeBy (employees, employeeData, by) {
  let nextEmployees = [...employees]

  if (!nextEmployees.find(by)) {
    nextEmployees.push(employeeData)
  } else {
    nextEmployees = nextEmployees.map(employee => {
      let nextEmployee = {
        ...employee
      }

      if (by(employee)) {
        nextEmployee = {
          ...employeeData,
          startDate: employee.startDate
        }
      }
      return nextEmployee
    })
  }

<<<<<<< HEAD
  return { ...state, employees, payments }
=======
  return nextEmployees
>>>>>>> 40932c73
}<|MERGE_RESOLUTION|>--- conflicted
+++ resolved
@@ -5,13 +5,8 @@
 import { getAccountAddress } from './account'
 import { getEmployeeById, getEmployeeByAddress, getSalaryAllocation } from './employees'
 import { getDenominationToken, getToken } from './tokens'
-<<<<<<< HEAD
 import { date, payment } from './marshalling'
-import financeEvents from './abi/finance-events'
-=======
-import { date } from './marshalling'
 // import financeEvents from './abi/finance-events'
->>>>>>> 40932c73
 
 export default function configureStore (financeAddress) {
   // const financeApp = app.external(financeAddress, financeEvents)
@@ -145,15 +140,13 @@
 }
 
 async function onSendPayroll (state, event) {
-<<<<<<< HEAD
+  const employees = await updateEmployeeByAddress(state, event)
   const { tokens } = state
-  const { returnValues: { employee: employeeAddress, token }, transactionHash } = event
-  const prevEmployees = state.employees
+  const { returnValues: { token }, transactionHash } = event
   const payments = state.payments || []
-  const newEmployeeData = await getEmployeeByAddress(employeeAddress)
+
   const paymentExists = payments.some(payment => {
     const { transactionAddress, amount } = payment
-
     const transactionExists = transactionAddress === transactionHash
     const withSameToken = amount.token.address === token
     return transactionExists && withSameToken
@@ -164,9 +157,8 @@
     const currentPayment = payment({ ...event, token: transactionToken })
     payments.push(currentPayment)
   }
-=======
-  const employees = await updateEmployeeByAddress(state, event)
-  return { ...state, employees }
+
+  return { ...state, employees, payments }
 }
 
 async function onSetEmployeeSalary (state, event) {
@@ -186,7 +178,6 @@
   const { returnValues: { employee: employeeAddress } } = event
   const { employees: prevEmployees } = state
   const employeeData = await getEmployeeByAddress(employeeAddress)
->>>>>>> 40932c73
 
   const byAddress = (employee) => (employee.accountAddress === employeeAddress)
   return updateEmployeeBy(prevEmployees, employeeData, byAddress)
@@ -222,9 +213,5 @@
     })
   }
 
-<<<<<<< HEAD
-  return { ...state, employees, payments }
-=======
   return nextEmployees
->>>>>>> 40932c73
 }