--- conflicted
+++ resolved
@@ -80,13 +80,8 @@
     "^/utils(.*)$": "<rootDir>/src/utils/$1",
     "^/context(.*)$": "<rootDir>/src/context/$1",
     "^/abi(.*)$": "<rootDir>/src/abi/$1",
-<<<<<<< HEAD
-    "^mocks$": "<rootDir>/mocks"
-
-=======
     "^/types(.*)$": "<rootDir>/src/types/$1",
     "^mocks$": "<rootDir>/mocks"
->>>>>>> 296e2756
   },
 
   // An array of regexp pattern strings, matched against all module paths before considered 'visible' to the module loader
