{
  "name": "@aragon/future-apps-payroll",
  "version": "0.0.1",
  "description": "",
  "keywords": [
    "app",
    "aragon",
    "dao",
    "payroll"
  ],
  "license": "(GPL-3.0-or-later OR AGPL-3.0-or-later)",
  "author": "Aragon Association <legal@aragon.org>",
  "contributors": [
    "ßingen <bingen@aragon.one>",
    "Lisandro Corbalán <lisandro.corbalan@altoros.com>",
    "Sebastián Galiano <sebastian.galiano@altoros.com>"
  ],
  "scripts": {
    "build": "cd app && npm run build",
<<<<<<< HEAD
    "coverage": "SOLIDITY_COVERAGE=true npm test",
    "dev": "npm start -- --http localhost:8001 --http-served-from ./app/dist",
    "dev:reset": "npm run dev -- --reset",
    "postinstall": "cd app && npm install",
    "lint": "npm run lint:ui && npm run lint:contracts",
    "lint:contracts": "solhint contracts/**/*.sol",
    "lint:ui": "cd app && npm run lint",
    "start": "aragon run --accounts 9 --network rpc --kit PayrollKit --kit-init @ARAGON_ENS",
    "test": "npm run lint && npm run test:ui && npm run test:contracts",
    "test:ui": "cd app && npm test",
    "test:contracts": "TRUFFLE_TEST=true ./node_modules/@aragon/os/scripts/ganache-cli.sh --network rpc",
    "test:contracts:gas": "GAS_REPORTER=true npm test"
=======
    "compile": "truffle compile",
    "dev": "aragon run --network rpc --http localhost:8001 --http-served-from ./app/dist",
    "dev:reset": "npm run dev -- --reset",
    "lint": "solium --dir ./contracts",
    "start": "aragon run --network rpc --kit PayrollKit --kit-init @ARAGON_ENS",
    "test": "TRUFFLE_TEST=true npm run ganache-cli:test",
    "test:gas": "GAS_REPORTER=true npm test",
    "coverage": "SOLIDITY_COVERAGE=true npm run ganache-cli:test",
    "truffle:dev": "node_modules/.bin/truffle dev",
    "ganache-cli:test": "./node_modules/@aragon/test-helpers/ganache-cli.sh",
    "prepare": "cd app && npm install",
    "prepublishOnly": "truffle compile --all"
>>>>>>> 65b0a339
  },
  "files": [
    "/arapp.json",
    "/build",
    "/contracts",
    "/scripts",
    "/test"
  ],
  "dependencies": {
<<<<<<< HEAD
    "@aragon/apps-finance": "^2.1.0",
    "@aragon/os": "^4.0.1",
    "@aragon/ppf-contracts": "^1.0.2"
  },
  "devDependencies": {
    "@aragon/apps-shared-migrations": "^1.0.0",
    "@aragon/apps-shared-minime": "^1.0.0",
    "@aragon/apps-token-manager": "^2.0.0",
    "@aragon/apps-vault": "^4.0.0",
    "@aragon/cli": "5.2.1",
=======
    "@aragon/apps-finance": "2.1.0",
    "@aragon/os": "4.0.1",
    "@aragon/ppf-contracts": "1.0.2"
  },
  "devDependencies": {
    "@aragon/apps-shared-migrations": "1.0.0",
    "@aragon/apps-shared-minime": "1.0.0",
    "@aragon/apps-vault": "4.0.0",
    "@aragon/cli": "^5.1.0",
>>>>>>> 65b0a339
    "@aragon/test-helpers": "^1.0.1",
    "eth-gas-reporter": "^0.1.12",
    "ganache-cli": "^6.0.3",
    "ethereumjs-abi": "^0.6.5",
<<<<<<< HEAD
    "solhint": "^1.3.0",
    "solidity-coverage": "^0.5.11"
=======
    "solidity-coverage": "0.5.11",
    "solium": "^1.1.8"
>>>>>>> 65b0a339
  }
}<|MERGE_RESOLUTION|>--- conflicted
+++ resolved
@@ -9,7 +9,7 @@
     "payroll"
   ],
   "license": "(GPL-3.0-or-later OR AGPL-3.0-or-later)",
-  "author": "Aragon Association <legal@aragon.org>",
+  "author": "Aragon Institution MTU <contact@aragon.one>",
   "contributors": [
     "ßingen <bingen@aragon.one>",
     "Lisandro Corbalán <lisandro.corbalan@altoros.com>",
@@ -17,33 +17,22 @@
   ],
   "scripts": {
     "build": "cd app && npm run build",
-<<<<<<< HEAD
-    "coverage": "SOLIDITY_COVERAGE=true npm test",
+    "compile": "truffle compile",
     "dev": "npm start -- --http localhost:8001 --http-served-from ./app/dist",
     "dev:reset": "npm run dev -- --reset",
-    "postinstall": "cd app && npm install",
     "lint": "npm run lint:ui && npm run lint:contracts",
     "lint:contracts": "solhint contracts/**/*.sol",
     "lint:ui": "cd app && npm run lint",
-    "start": "aragon run --accounts 9 --network rpc --kit PayrollKit --kit-init @ARAGON_ENS",
+    "start": "aragon run --accounts 9 --environment default --kit PayrollKit --kit-init @ARAGON_ENS",
     "test": "npm run lint && npm run test:ui && npm run test:contracts",
     "test:ui": "cd app && npm test",
-    "test:contracts": "TRUFFLE_TEST=true ./node_modules/@aragon/os/scripts/ganache-cli.sh --network rpc",
-    "test:contracts:gas": "GAS_REPORTER=true npm test"
-=======
-    "compile": "truffle compile",
-    "dev": "aragon run --network rpc --http localhost:8001 --http-served-from ./app/dist",
-    "dev:reset": "npm run dev -- --reset",
-    "lint": "solium --dir ./contracts",
-    "start": "aragon run --network rpc --kit PayrollKit --kit-init @ARAGON_ENS",
-    "test": "TRUFFLE_TEST=true npm run ganache-cli:test",
-    "test:gas": "GAS_REPORTER=true npm test",
+    "test:contracts": "TRUFFLE_TEST=true npm run ganache-cli:test",
+    "test:contracts:gas": "GAS_REPORTER=true npm run test:contracts",
     "coverage": "SOLIDITY_COVERAGE=true npm run ganache-cli:test",
     "truffle:dev": "node_modules/.bin/truffle dev",
     "ganache-cli:test": "./node_modules/@aragon/test-helpers/ganache-cli.sh",
     "prepare": "cd app && npm install",
     "prepublishOnly": "truffle compile --all"
->>>>>>> 65b0a339
   },
   "files": [
     "/arapp.json",
@@ -53,18 +42,6 @@
     "/test"
   ],
   "dependencies": {
-<<<<<<< HEAD
-    "@aragon/apps-finance": "^2.1.0",
-    "@aragon/os": "^4.0.1",
-    "@aragon/ppf-contracts": "^1.0.2"
-  },
-  "devDependencies": {
-    "@aragon/apps-shared-migrations": "^1.0.0",
-    "@aragon/apps-shared-minime": "^1.0.0",
-    "@aragon/apps-token-manager": "^2.0.0",
-    "@aragon/apps-vault": "^4.0.0",
-    "@aragon/cli": "5.2.1",
-=======
     "@aragon/apps-finance": "2.1.0",
     "@aragon/os": "4.0.1",
     "@aragon/ppf-contracts": "1.0.2"
@@ -72,19 +49,14 @@
   "devDependencies": {
     "@aragon/apps-shared-migrations": "1.0.0",
     "@aragon/apps-shared-minime": "1.0.0",
+    "@aragon/apps-token-manager": "2.0.0",
     "@aragon/apps-vault": "4.0.0",
-    "@aragon/cli": "^5.1.0",
->>>>>>> 65b0a339
+    "@aragon/cli": "5.2.1",
     "@aragon/test-helpers": "^1.0.1",
     "eth-gas-reporter": "^0.1.12",
     "ganache-cli": "^6.0.3",
     "ethereumjs-abi": "^0.6.5",
-<<<<<<< HEAD
     "solhint": "^1.3.0",
-    "solidity-coverage": "^0.5.11"
-=======
-    "solidity-coverage": "0.5.11",
-    "solium": "^1.1.8"
->>>>>>> 65b0a339
+    "solidity-coverage": "0.5.11"
   }
 }