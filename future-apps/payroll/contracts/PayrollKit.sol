pragma solidity 0.4.24;

import "@aragon/apps-finance/contracts/Finance.sol";
import "@aragon/apps-shared-minime/contracts/MiniMeToken.sol";
import "@aragon/apps-vault/contracts/Vault.sol";
import "@aragon/os/contracts/acl/ACL.sol";
import "@aragon/os/contracts/apm/APMNamehash.sol";
import "@aragon/os/contracts/apm/Repo.sol";
import "@aragon/os/contracts/evmscript/IEVMScriptRegistry.sol";
import "@aragon/os/contracts/factory/DAOFactory.sol";
import "@aragon/os/contracts/kernel/Kernel.sol";
import "@aragon/os/contracts/lib/ens/ENS.sol";
import "@aragon/os/contracts/lib/ens/PublicResolver.sol";
import "@aragon/ppf-contracts/contracts/IFeed.sol";
import "@aragon/apps-token-manager/contracts/TokenManager.sol";

import "./Payroll.sol";


contract PPFMock is IFeed {
  function get(address base, address quote) external view returns (uint128 xrt, uint64 when) {
      xrt = 1;
      when = uint64(now);
  }
}

contract KitBase is APMNamehash, EVMScriptRegistryConstants {
    ENS public ens;
    DAOFactory public fac;

    event DeployInstance(address dao);
    event InstalledApp(address appProxy, bytes32 appId);

    constructor(DAOFactory _fac, ENS _ens) {
        ens = _ens;

        // If no factory is passed, get it from on-chain bare-kit
        if (address(_fac) == address(0)) {
            bytes32 bareKit = apmNamehash("bare-kit");
            fac = KitBase(latestVersionAppBase(bareKit)).fac();
        } else {
            fac = _fac;
        }
    }

    function latestVersionAppBase(bytes32 appId) public view returns (address base) {
        Repo repo = Repo(PublicResolver(ens.resolver(appId)).addr(appId));
        (,base,) = repo.getLatest();

        return base;
    }

    function cleanupDAOPermissions(Kernel dao, ACL acl, address root) internal {
        // Kernel permission clean up
        cleanupPermission(acl, root, dao, dao.APP_MANAGER_ROLE());

        // ACL permission clean up
        cleanupPermission(acl, root, acl, acl.CREATE_PERMISSIONS_ROLE());
    }

    function cleanupPermission(ACL acl, address root, address app, bytes32 permission) internal {
        acl.grantPermission(root, app, permission);
        acl.revokePermission(this, app, permission);
        acl.setPermissionManager(root, app, permission);
    }
}

contract PayrollKit is KitBase {
    MiniMeTokenFactory tokenFactory;

    uint64 financePeriodDuration = 31557600;
    uint64 rateExpiryTime = 1000;
    uint64 amount = uint64(-1);
    address constant ANY_ENTITY = address(-1);
    address[] allowedTokens;
    uint8[] distribution;

    constructor(ENS ens) KitBase(DAOFactory(0), ens) public {
        tokenFactory = new MiniMeTokenFactory();
    }

    function newInstance()
      public
      returns (Kernel dao, Payroll payroll)
    {
      address root = msg.sender;
      address employer = msg.sender;

      dao = fac.newDAO(this);
      ACL acl = ACL(dao.acl());

      PPFMock priceFeed = new PPFMock();

      MiniMeToken denominationToken = newToken("USD Dolar", "USD");

      acl.createPermission(this, dao, dao.APP_MANAGER_ROLE(), this);

      Vault vault;
      Finance finance;
      (vault, finance, payroll) = deployApps(dao);

      // Setup the permissions for the Finance App
      setFinancePermissions(acl, finance, payroll, root);

      // Setup the permissions for the vault
      setVaultPermissions(acl, vault, finance, root);

      // Payroll permissions
      setPayrollPermissions(acl, payroll, root);

      vault.initialize();
      finance.initialize(vault, financePeriodDuration);
      payroll.initialize(finance, denominationToken, priceFeed, rateExpiryTime);

      // deployTokens(dao, finance, acl, root);
      MiniMeToken token1 = deployAndDepositToken(dao, finance, acl, root, "Token 1", "TK1");
      payroll.addAllowedToken(token1);

      MiniMeToken token2 = deployAndDepositToken(dao, finance, acl, root, "Token 2", "TK2");
      payroll.addAllowedToken(token2);

      MiniMeToken token3 = deployAndDepositToken(dao, finance, acl, root, "Token 3", "TK3");
      payroll.addAllowedToken(token3);

      address(finance).send(10 ether);

      addEmployees(payroll, root);

      // set salary allocation for this then change protofire.aragon.eth address to root so it can be used
      allowedTokens.push(address(token1));
      allowedTokens.push(address(token2));

      distribution.push(uint8(45));
      distribution.push(uint8(55));

      payroll.determineAllocation(allowedTokens, distribution);
      payroll.changeAddressByEmployee(root);

      cleanupDAOPermissions(dao, acl, root);

      emit DeployInstance(dao);
    }

    function deployApps(Kernel dao) internal returns (Vault, Finance, Payroll) {
      bytes32 vaultAppId = apmNamehash("vault");
      bytes32 financeAppId = apmNamehash("finance");
      bytes32 payrollAppId = apmNamehash("payroll");
      bytes32 tokenManagerAppId = apmNamehash("token-manager");

      Vault vault = Vault(dao.newAppInstance(vaultAppId, latestVersionAppBase(vaultAppId)));
      Finance finance = Finance(dao.newAppInstance(financeAppId, latestVersionAppBase(financeAppId)));
      Payroll payroll = Payroll(dao.newAppInstance(payrollAppId, latestVersionAppBase(payrollAppId)));

      emit InstalledApp(vault, vaultAppId);
      emit InstalledApp(finance, financeAppId);
      emit InstalledApp(payroll, payrollAppId);

      return (vault, finance, payroll);
    }

    function setVaultPermissions(ACL acl, Vault vault, Finance finance, address root) internal {
      bytes32 vaultTransferRole = vault.TRANSFER_ROLE();
      acl.createPermission(finance, vault, vaultTransferRole, this); // manager is this to allow 2 grants
      acl.grantPermission(root, vault, vaultTransferRole);
      acl.setPermissionManager(root, vault, vaultTransferRole); // set root as the final manager for the role
    }

    function setFinancePermissions(ACL acl, Finance finance, Payroll payroll, address root) internal {
      acl.createPermission(payroll, finance, finance.CREATE_PAYMENTS_ROLE(), root);
    }

    function setPayrollPermissions(ACL acl, Payroll payroll, address root) internal {
      acl.createPermission(this, payroll, payroll.ADD_EMPLOYEE_ROLE(), this);
      acl.grantPermission(root, payroll, payroll.ADD_EMPLOYEE_ROLE());
      acl.setPermissionManager(root, payroll, payroll.ADD_EMPLOYEE_ROLE());

      acl.createPermission(this, payroll, payroll.ALLOWED_TOKENS_MANAGER_ROLE(), this);
      acl.grantPermission(root, payroll, payroll.ALLOWED_TOKENS_MANAGER_ROLE());
      acl.setPermissionManager(root, payroll, payroll.ALLOWED_TOKENS_MANAGER_ROLE());
    }

    function deployTokens(Kernel dao, Finance finance, ACL acl, address root) internal {
      MiniMeToken token1 = deployAndDepositToken(dao, finance, acl, root, "Token 1", "TK1");
      deployAndDepositToken(dao, finance, acl, root, "Token 2", "TK2");
      deployAndDepositToken(dao, finance, acl, root, "Token 3", "TK3");
    }

    function deployAndDepositToken(
        Kernel dao,
        Finance finance,
        ACL acl,
        address root,
        string name,
        string symbol
    ) internal returns (MiniMeToken) {
        TokenManager tokenManager = newTokenManager(dao, acl, root);
        MiniMeToken token = newToken(name, symbol);
        token.changeController(tokenManager);
        tokenManager.initialize(token, true, 0);
        tokenManager.mint(this, amount);
        token.approve(finance, amount);
        finance.deposit(token, amount, "Initial deployment");

        return token;
    }

    function addAllowedToken(MiniMeToken token) internal {

    }


    function newToken(string name, string symbol) internal returns (MiniMeToken token) {
        token = tokenFactory.createCloneToken(MiniMeToken(0), 0, name, 18, symbol, true);
    }

    function newTokenManager(Kernel dao, ACL acl, address root) internal returns (TokenManager tokenManager) {
        bytes32 tokenManagerAppId = apmNamehash("token-manager");
        tokenManager = TokenManager(dao.newAppInstance(tokenManagerAppId, latestVersionAppBase(tokenManagerAppId)));
        emit InstalledApp(tokenManager, tokenManagerAppId);
        setTokenManagerPermissions(acl, tokenManager, root);
    }

    function setTokenManagerPermissions(ACL acl, TokenManager tokenManager, address root) internal {
      acl.createPermission(this, tokenManager, tokenManager.MINT_ROLE(), root);
    }

    function addEmployees(Payroll payroll, address root) internal {
        address account2 = 0x8401Eb5ff34cc943f096A32EF3d5113FEbE8D4Eb;
        address account3 = 0x306469457266CBBe7c0505e8Aad358622235e768;
<<<<<<< HEAD
        address account4 = 0xd873F6DC68e3057e4B7da74c6b304d0eF0B484C7;
        address account5 = 0xDcC5dD922fb1D0fd0c450a0636a8cE827521f0eD;

        payroll.addEmployeeWithNameAndStartDate(this, 10, 'protofire.aragonid.eth', uint64(now));
        payroll.addEmployeeWithNameAndStartDate(account2, 20, 'leolower.protofire.eth', uint64(now- 86400));
        payroll.addEmployeeWithNameAndStartDate(account3, 30, 'lmcorbalan.protofire.eth',  uint64(now - 172800));
        payroll.addEmployeeWithNameAndStartDate(account4, 40, 'sistemico.protofire.eth',  uint64(now - 172800));
        payroll.addEmployeeWithNameAndStartDate(account5, 50, 'fernando.greco.protofire.eth',  uint64(now - 172800));
=======
        uint256 salary1 = 2535047025122316; // 80000
        uint256 salary2 = 2851927903262605; // 90000
        uint256 salary3 = 3168808781402895; // 100000

        payroll.addEmployeeWithNameAndStartDate(this, salary1, 'protofire.aragonid.eth', uint64(now));
        payroll.addEmployeeWithNameAndStartDate(account2, salary2, 'leolower.protofire.eth', uint64(now- 86400));
        payroll.addEmployeeWithNameAndStartDate(account3, salary3, 'lmcorbalan.protofire.eth',  uint64(now - 172800));
>>>>>>> 8e448579
    }
}<|MERGE_RESOLUTION|>--- conflicted
+++ resolved
@@ -227,23 +227,19 @@
     function addEmployees(Payroll payroll, address root) internal {
         address account2 = 0x8401Eb5ff34cc943f096A32EF3d5113FEbE8D4Eb;
         address account3 = 0x306469457266CBBe7c0505e8Aad358622235e768;
-<<<<<<< HEAD
         address account4 = 0xd873F6DC68e3057e4B7da74c6b304d0eF0B484C7;
         address account5 = 0xDcC5dD922fb1D0fd0c450a0636a8cE827521f0eD;
 
-        payroll.addEmployeeWithNameAndStartDate(this, 10, 'protofire.aragonid.eth', uint64(now));
-        payroll.addEmployeeWithNameAndStartDate(account2, 20, 'leolower.protofire.eth', uint64(now- 86400));
-        payroll.addEmployeeWithNameAndStartDate(account3, 30, 'lmcorbalan.protofire.eth',  uint64(now - 172800));
-        payroll.addEmployeeWithNameAndStartDate(account4, 40, 'sistemico.protofire.eth',  uint64(now - 172800));
-        payroll.addEmployeeWithNameAndStartDate(account5, 50, 'fernando.greco.protofire.eth',  uint64(now - 172800));
-=======
         uint256 salary1 = 2535047025122316; // 80000
         uint256 salary2 = 2851927903262605; // 90000
         uint256 salary3 = 3168808781402895; // 100000
+        uint256 salary4 = 2218166146982026; // 70000
+        uint256 salary5 = 1901285268841737; // 60000
 
         payroll.addEmployeeWithNameAndStartDate(this, salary1, 'protofire.aragonid.eth', uint64(now));
         payroll.addEmployeeWithNameAndStartDate(account2, salary2, 'leolower.protofire.eth', uint64(now- 86400));
         payroll.addEmployeeWithNameAndStartDate(account3, salary3, 'lmcorbalan.protofire.eth',  uint64(now - 172800));
->>>>>>> 8e448579
+        payroll.addEmployeeWithNameAndStartDate(account4, salary4, 'sistemico.protofire.eth',  uint64(now - 172800));
+        payroll.addEmployeeWithNameAndStartDate(account5, salary5, 'fernando.greco.protofire.eth',  uint64(now - 172800));
     }
 }