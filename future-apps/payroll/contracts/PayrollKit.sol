pragma solidity 0.4.24;

import "@aragon/apps-finance/contracts/Finance.sol";
import "@aragon/apps-shared-minime/contracts/MiniMeToken.sol";
import "@aragon/apps-vault/contracts/Vault.sol";
import "@aragon/os/contracts/acl/ACL.sol";
import "@aragon/os/contracts/apm/APMNamehash.sol";
import "@aragon/os/contracts/apm/Repo.sol";
import "@aragon/os/contracts/evmscript/IEVMScriptRegistry.sol";
import "@aragon/os/contracts/factory/DAOFactory.sol";
import "@aragon/os/contracts/kernel/Kernel.sol";
import "@aragon/os/contracts/lib/ens/ENS.sol";
import "@aragon/os/contracts/lib/ens/PublicResolver.sol";
import "@aragon/ppf-contracts/contracts/IFeed.sol";
import "@aragon/apps-token-manager/contracts/TokenManager.sol";

import "./Payroll.sol";


contract PPFMock is IFeed {
  function get(address base, address quote) external view returns (uint128 xrt, uint64 when) {
      xrt = 7500000000000000;
      when = uint64(now);
  }
}

contract KitBase is APMNamehash, EVMScriptRegistryConstants {
    ENS public ens;
    DAOFactory public fac;

    event DeployInstance(address dao);
    event InstalledApp(address appProxy, bytes32 appId);

    constructor(DAOFactory _fac, ENS _ens) {
        ens = _ens;

        // If no factory is passed, get it from on-chain bare-kit
        if (address(_fac) == address(0)) {
            bytes32 bareKit = apmNamehash("bare-kit");
            fac = KitBase(latestVersionAppBase(bareKit)).fac();
        } else {
            fac = _fac;
        }
    }

    function latestVersionAppBase(bytes32 appId) public view returns (address base) {
        Repo repo = Repo(PublicResolver(ens.resolver(appId)).addr(appId));
        (,base,) = repo.getLatest();

        return base;
    }

    function cleanupDAOPermissions(Kernel dao, ACL acl, address root) internal {
        // Kernel permission clean up
        cleanupPermission(acl, root, dao, dao.APP_MANAGER_ROLE());

        // ACL permission clean up
        cleanupPermission(acl, root, acl, acl.CREATE_PERMISSIONS_ROLE());
    }

    function cleanupPermission(ACL acl, address root, address app, bytes32 permission) internal {
        acl.grantPermission(root, app, permission);
        acl.revokePermission(this, app, permission);
        acl.setPermissionManager(root, app, permission);
    }
}

contract PayrollKit is KitBase {
    MiniMeTokenFactory tokenFactory;

    uint64 financePeriodDuration = 31557600;
    uint64 rateExpiryTime = 1000;
    uint64 amount = uint64(-1);
    address constant ANY_ENTITY = address(-1);
    address[] allowedTokens;
    uint8[] distribution;

    constructor(ENS ens) KitBase(DAOFactory(0), ens) public {
        tokenFactory = new MiniMeTokenFactory();
    }

    function newInstance()
      public
      returns (Kernel dao, Payroll payroll)
    {
      address root = msg.sender;
      address employer = msg.sender;

      dao = fac.newDAO(this);
      ACL acl = ACL(dao.acl());

      PPFMock priceFeed = new PPFMock();

      MiniMeToken denominationToken = newToken("USD Dolar", "USD");

      acl.createPermission(this, dao, dao.APP_MANAGER_ROLE(), this);

      Vault vault;
      Finance finance;
      (vault, finance, payroll) = deployApps(dao);

      // Setup the permissions for the Finance App
      setFinancePermissions(acl, finance, payroll, root);

      // Setup the permissions for the vault
      setVaultPermissions(acl, vault, finance, root);

      // Payroll permissions
      setPayrollPermissions(acl, payroll, root);

      vault.initialize();
      finance.initialize(vault, financePeriodDuration);
      payroll.initialize(finance, denominationToken, priceFeed, rateExpiryTime);

      // deployTokens(dao, finance, acl, root);
      MiniMeToken token1 = deployAndDepositToken(dao, finance, acl, root, "Token 1", "TK1");
      payroll.addAllowedToken(token1);

      MiniMeToken token2 = deployAndDepositToken(dao, finance, acl, root, "Token 2", "TK2");
      payroll.addAllowedToken(token2);

      MiniMeToken token3 = deployAndDepositToken(dao, finance, acl, root, "Token 3", "TK3");
      payroll.addAllowedToken(token3);

      address(finance).send(10 ether);

      addEmployees(payroll, root);

      // set salary allocation for this then change protofire.aragon.eth address to root so it can be used
      allowedTokens.push(address(token1));
      allowedTokens.push(address(token2));

      distribution.push(uint8(45));
      distribution.push(uint8(55));

      payroll.determineAllocation(allowedTokens, distribution);
      payroll.changeAddressByEmployee(root);

      cleanupDAOPermissions(dao, acl, root);

      emit DeployInstance(dao);
    }

    function deployApps(Kernel dao) internal returns (Vault, Finance, Payroll) {
      bytes32 vaultAppId = apmNamehash("vault");
      bytes32 financeAppId = apmNamehash("finance");
      bytes32 payrollAppId = apmNamehash("payroll");
      bytes32 tokenManagerAppId = apmNamehash("token-manager");

      Vault vault = Vault(dao.newAppInstance(vaultAppId, latestVersionAppBase(vaultAppId)));
      Finance finance = Finance(dao.newAppInstance(financeAppId, latestVersionAppBase(financeAppId)));
      Payroll payroll = Payroll(dao.newAppInstance(payrollAppId, latestVersionAppBase(payrollAppId)));

      emit InstalledApp(vault, vaultAppId);
      emit InstalledApp(finance, financeAppId);
      emit InstalledApp(payroll, payrollAppId);

      return (vault, finance, payroll);
    }

    function setVaultPermissions(ACL acl, Vault vault, Finance finance, address root) internal {
      bytes32 vaultTransferRole = vault.TRANSFER_ROLE();
      acl.createPermission(finance, vault, vaultTransferRole, this); // manager is this to allow 2 grants
      acl.grantPermission(root, vault, vaultTransferRole);
      acl.setPermissionManager(root, vault, vaultTransferRole); // set root as the final manager for the role
    }

    function setFinancePermissions(ACL acl, Finance finance, Payroll payroll, address root) internal {
      acl.createPermission(payroll, finance, finance.CREATE_PAYMENTS_ROLE(), this); // manager is this to allow 2 grants
      acl.grantPermission(root, finance, finance.CREATE_PAYMENTS_ROLE());
      acl.setPermissionManager(root, finance, finance.CREATE_PAYMENTS_ROLE()); // set root as the
    }

    function setPayrollPermissions(ACL acl, Payroll payroll, address root) internal {
      acl.createPermission(this, payroll, payroll.ADD_EMPLOYEE_ROLE(), this);
      acl.grantPermission(root, payroll, payroll.ADD_EMPLOYEE_ROLE());
      acl.setPermissionManager(root, payroll, payroll.ADD_EMPLOYEE_ROLE());

      acl.createPermission(this, payroll, payroll.ALLOWED_TOKENS_MANAGER_ROLE(), this);
      acl.grantPermission(root, payroll, payroll.ALLOWED_TOKENS_MANAGER_ROLE());
      acl.setPermissionManager(root, payroll, payroll.ALLOWED_TOKENS_MANAGER_ROLE());
    }

    function deployTokens(Kernel dao, Finance finance, ACL acl, address root) internal {
      MiniMeToken token1 = deployAndDepositToken(dao, finance, acl, root, "Token 1", "TK1");
      deployAndDepositToken(dao, finance, acl, root, "Token 2", "TK2");
      deployAndDepositToken(dao, finance, acl, root, "Token 3", "TK3");
    }

    function deployAndDepositToken(
        Kernel dao,
        Finance finance,
        ACL acl,
        address root,
        string name,
        string symbol
    ) internal returns (MiniMeToken) {
        TokenManager tokenManager = newTokenManager(dao, acl, root);
        MiniMeToken token = newToken(name, symbol);
        token.changeController(tokenManager);
        tokenManager.initialize(token, true, 0);
        tokenManager.mint(this, amount);
        token.approve(finance, amount);
        finance.deposit(token, amount, "Initial deployment");

        return token;
    }

    function addAllowedToken(MiniMeToken token) internal {

    }


    function newToken(string name, string symbol) internal returns (MiniMeToken token) {
        token = tokenFactory.createCloneToken(MiniMeToken(0), 0, name, 18, symbol, true);
    }

    function newTokenManager(Kernel dao, ACL acl, address root) internal returns (TokenManager tokenManager) {
        bytes32 tokenManagerAppId = apmNamehash("token-manager");
        tokenManager = TokenManager(dao.newAppInstance(tokenManagerAppId, latestVersionAppBase(tokenManagerAppId)));
        emit InstalledApp(tokenManager, tokenManagerAppId);
        setTokenManagerPermissions(acl, tokenManager, root);
    }

    function setTokenManagerPermissions(ACL acl, TokenManager tokenManager, address root) internal {
      acl.createPermission(this, tokenManager, tokenManager.MINT_ROLE(), root);
    }

    function addEmployees(Payroll payroll, address root) internal {
        address account2 = 0x8401Eb5ff34cc943f096A32EF3d5113FEbE8D4Eb;
        address account3 = 0x306469457266CBBe7c0505e8Aad358622235e768;
        address account4 = 0xd873F6DC68e3057e4B7da74c6b304d0eF0B484C7;
        address account5 = 0xDcC5dD922fb1D0fd0c450a0636a8cE827521f0eD;

        uint256 salary1 = 2535047025122316; // 80000
        uint256 salary2 = 2851927903262605; // 90000
        uint256 salary3 = 3168808781402895; // 100000
        uint256 salary4 = 2218166146982026; // 70000
        uint256 salary5 = 1901285268841737; // 60000

        payroll.addEmployeeWithNameAndStartDate(this, salary1, 'protofire.aragonid.eth', uint64(now - 172800));
        payroll.addEmployeeWithNameAndStartDate(account2, salary2, 'leolower.protofire.eth', uint64(now- 86400));
<<<<<<< HEAD
        payroll.addEmployeeWithNameAndStartDate(account3, salary3, 'lmcorbalan.protofire.eth',  uint64(now - 172800));
        payroll.addEmployeeWithNameAndStartDate(account4, salary4, 'sistemico.protofire.eth',  uint64(now - 172800));
        payroll.addEmployeeWithNameAndStartDate(account5, salary5, 'fernando.greco.protofire.eth',  uint64(now - 172800));
=======
        payroll.addEmployeeWithNameAndStartDate(account3, salary3, 'lmcorbalan.protofire.eth',  uint64(now));
>>>>>>> a3c14617
    }
}<|MERGE_RESOLUTION|>--- conflicted
+++ resolved
@@ -240,12 +240,8 @@
 
         payroll.addEmployeeWithNameAndStartDate(this, salary1, 'protofire.aragonid.eth', uint64(now - 172800));
         payroll.addEmployeeWithNameAndStartDate(account2, salary2, 'leolower.protofire.eth', uint64(now- 86400));
-<<<<<<< HEAD
         payroll.addEmployeeWithNameAndStartDate(account3, salary3, 'lmcorbalan.protofire.eth',  uint64(now - 172800));
         payroll.addEmployeeWithNameAndStartDate(account4, salary4, 'sistemico.protofire.eth',  uint64(now - 172800));
         payroll.addEmployeeWithNameAndStartDate(account5, salary5, 'fernando.greco.protofire.eth',  uint64(now - 172800));
-=======
-        payroll.addEmployeeWithNameAndStartDate(account3, salary3, 'lmcorbalan.protofire.eth',  uint64(now));
->>>>>>> a3c14617
     }
 }