--- conflicted
+++ resolved
@@ -84,23 +84,13 @@
         string role,
         uint64 startDate
     );
-<<<<<<< HEAD
-    event SetEmployeeSalary(uint128 indexed employeeId, uint256 denominationSalary);
-    event AddEmployeeAccruedValue(uint128 indexed employeeId, uint256 amount);
-    event TerminateEmployee(uint128 indexed employeeId, address accountAddress, uint64 endDate);
-    event ChangeAddressByEmployee(uint128 indexed employeeId, address oldAddress, address newAddress);
-    event DetermineAllocation(uint128 indexed employeeId, address indexed employee);
+    event SetEmployeeSalary(uint256 indexed employeeId, uint256 denominationSalary);
+    event AddEmployeeAccruedValue(uint256 indexed employeeId, uint256 amount);
+    event TerminateEmployee(uint256 indexed employeeId, address accountAddress, uint64 endDate);
+    event ChangeAddressByEmployee(uint256 indexed employeeId, address oldAddress, address newAddress);
+    event DetermineAllocation(uint256 indexed employeeId, address indexed employee);
     event SendPayroll(address indexed employee, address indexed token, uint amount, uint64 paymentDate, uint128 exchangeRate);
     event SetPriceFeed(address feed);
-=======
-    event SetEmployeeSalary(uint256 indexed employeeId, uint256 denominationSalary);
-    event AddEmployeeAccruedValue(uint256 indexed employeeId, uint256 amount);
-    event TerminateEmployee(uint256 indexed employeeId, address indexed accountAddress, uint64 endDate);
-    event ChangeAddressByEmployee(uint256 indexed employeeId, address indexed oldAddress, address indexed newAddress);
-    event DetermineAllocation(uint256 indexed employeeId, address indexed employee);
-    event SendPayroll(address indexed employee, address indexed token, uint amount);
-    event SetPriceFeed(address indexed feed);
->>>>>>> 65b0a339
     event SetRateExpiryTime(uint64 time);
 
     modifier employeeExists(uint256 employeeId) {
@@ -415,13 +405,7 @@
      * @return Employee's address to receive payments
      * @return Employee's annual salary, per second in denomination token
      * @return Employee's accrued value
-<<<<<<< HEAD
-     * @return Employee's name
-     * @return Employee's last payment received date
-     * @return Employee's start date
-=======
      * @return Employee's last payment date
->>>>>>> 65b0a339
      * @return Employee's termination date (max uint64 if none)
      * @return Bool indicating if employee is terminated
      */
@@ -588,7 +572,7 @@
                 1,
                 "Payroll"
             );
-            emit SendPayroll(employee.accountAddress, token, tokenAmount, toDate, exchangeRate);
+            emit SendPayroll(employee.accountAddress, token, tokenAmount, timestamp, exchangeRate);
             somethingPaid = true;
         }
 
