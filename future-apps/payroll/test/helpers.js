--- conflicted
+++ resolved
@@ -72,13 +72,8 @@
     await acl.createPermission(ANY_ENTITY, finance.address, EXECUTE_PAYMENTS_ROLE, owner, { from: owner })
     await acl.createPermission(ANY_ENTITY, finance.address, MANAGE_PAYMENTS_ROLE, owner, { from: owner })
 
-<<<<<<< HEAD
     const receipt1 = await dao.newAppInstance('0x1234', vaultBase.address, '0x', false, { from: owner })
     vault = getContract('Vault').at(getEvent(receipt1, 'NewAppProxy', 'proxy'))
-=======
-    const receipt3 = await dao.newAppInstance('0x1234', vaultBase.address, '0x', false, { from: owner })
-    vault = getContract('Vault').at(getEvent(receipt3, 'NewAppProxy', 'proxy'))
->>>>>>> 65b0a339
     await acl.createPermission(finance.address, vault.address, TRANSFER_ROLE, owner, { from: owner })
     await vault.initialize()
 
