--- conflicted
+++ resolved
@@ -30,22 +30,11 @@
   let payroll
   let payrollBase
   let priceFeed
-<<<<<<< HEAD
-  let salary1 = (new web3.BigNumber(100000)).times(USD_PRECISION).dividedToIntegerBy(SECONDS_IN_A_YEAR)
-  let salary2_1 = (new web3.BigNumber(120000)).times(USD_PRECISION).dividedToIntegerBy(SECONDS_IN_A_YEAR)
-  let salary2_2 = (new web3.BigNumber(125000)).times(USD_PRECISION).dividedToIntegerBy(SECONDS_IN_A_YEAR)
-  let usdToken
-  let erc20Token1
-  let dao
-  const erc20Token1Decimals = 18
-  const nowMock = new Date().getTime()
-=======
   let usdToken
   let erc20Token1
   let dao
   let finance
   let vault
->>>>>>> 65b0a339
 
   before(async () => {
     payrollBase = await getContract('PayrollMock').new()
@@ -63,42 +52,11 @@
     erc20Token1 = await deployErc20TokenAndDeposit(owner, finance, vault, "Token 1", erc20Token1Decimals)
 
     payroll = await initializePayroll(dao, payrollBase, finance, usdToken, priceFeed, rateExpiryTime)
-    await payroll.mockSetTimestamp(nowMock)
 
     // adds allowed tokens
     await addAllowedTokens(payroll, [usdToken, erc20Token1])
   })
 
-<<<<<<< HEAD
-  it("adds employee", async () => {
-    let name = ''
-    let employeeId = 1
-    let payrollTimestamp = (await payroll.getTimestampPublic()).toString()
-
-    await payroll.addEmployee(employee1, salary1)
-    let employee = await payroll.getEmployee(employeeId)
-
-    assert.equal(employee[0], employee1, "Employee account doesn't match")
-    assert.equal(employee[1].toString(), salary1.toString(), "Employee salary doesn't match")
-    assert.equal(employee[2].toString(), 0, "Employee accrued value doesn't match")
-    assert.equal(employee[3], name, "Employee name doesn't match")
-    assert.equal(employee[4].toString(), payrollTimestamp, "last payroll should match")
-  })
-
-  it('get employee by its address', async () => {
-    let name = ''
-    let employeeId = 1
-    let payrollTimestamp = (await payroll.getTimestampPublic()).toString()
-
-    let employee = await payroll.getEmployeeByAddress(employee1)
-
-    assert.equal(employee[0], employeeId, "Employee Id doesn't match")
-    assert.equal(employee[1].toString(), salary1.toString(), "Employee salary doesn't match")
-    assert.equal(employee[2].toString(), 0, "Employee accrued value doesn't match")
-    assert.equal(employee[3], name, "Employee name doesn't match")
-    assert.equal(employee[4].toString(), payrollTimestamp, "last payroll should match")
-  })
-=======
   context('> Adding employee', () => {
     const employeeName = 'Kakaroto'
     const role = 'Saiyajin'
@@ -109,7 +67,6 @@
 
       // adds allowed tokens
       await addAllowedTokens(payroll, [usdToken, erc20Token1])
->>>>>>> 65b0a339
 
       payrollTimestamp = (await payroll.getTimestampPublic()).toString()
 
@@ -118,36 +75,6 @@
       employeeId = getEvent(receipt, 'AddEmployee', 'employeeId').toString()
     })
 
-<<<<<<< HEAD
-  it("adds employee with name", async () => {
-    let name = 'Joe'
-    let employeeId = 2
-
-    await payroll.addEmployeeWithName(employee2, salary2_1, name)
-    let employee = await payroll.getEmployee(employeeId)
-
-    assert.equal(employee[0], employee2, "Employee account doesn't match")
-    assert.equal(employee[1].toString(), salary2_1.toString(), "Employee salary doesn't match")
-    assert.equal(employee[3], name, "Employee name doesn't match")
-  })
-
-  it("terminates employee with remaining payroll", async () => {
-    let employeeId = 2
-    await payroll.determineAllocation([usdToken.address], [100], {from: employee2})
-    let initialBalance = await usdToken.balanceOf(employee2)
-    let timePassed = 1000
-    await payroll.mockAddTimestamp(timePassed)
-    let owed = salary2_1.times(timePassed)
-    await payroll.terminateEmployee(employeeId, await payroll.getTimestampPublic.call())
-    await payroll.mockAddTimestamp(timePassed)
-    // owed salary is only added to accrued value, employee need to call `payday` again
-    let finalBalance = await usdToken.balanceOf(employee2)
-    assert.equal(finalBalance.toString(), initialBalance.toString())
-    await payroll.payday({ from: employee2 })
-    finalBalance = await usdToken.balanceOf(employee2)
-    assert.equal(finalBalance.toString(), initialBalance.add(owed).toString())
-  })
-=======
     it('get employee by its Id', async () => {
       const employee = await payroll.getEmployee(employeeId)
       assert.equal(employee[0], employee1, "Employee account doesn't match")
@@ -163,7 +90,6 @@
       assert.equal(employee[2].toString(), 0, "Employee accrued value doesn't match")
       assert.equal(employee[3].toString(), (await payroll.getTimestampPublic()).toString(), "last payroll should match")
     })
->>>>>>> 65b0a339
 
     it("adds another employee", async () => {
       const employee2Name = 'Joe'
@@ -201,21 +127,6 @@
     })
   })
 
-<<<<<<< HEAD
-  it("adds removed employee again (with name and start date)", async () => {
-    let name = 'John'
-    let employeeId = 3
-    let payrollTimestamp = (await payroll.getTimestampPublic()).toString()
-    let startDate = Math.floor((new Date()).getTime() / 1000) - 2628600
-
-    await payroll.addEmployeeWithNameAndStartDate(employee2, salary2_2, name, startDate)
-    let employee = await payroll.getEmployee(employeeId)
-
-    assert.equal(employee[0], employee2, "Employee account doesn't match")
-    assert.equal(employee[1].toString(), salary2_2.toString(), "Employee salary doesn't match")
-    assert.equal(employee[3], name, "Employee name doesn't match")
-    assert.equal(employee[4].toString(), startDate, "last payroll should match")
-=======
   context('> Removing employee', () => {
     const role = 'Saiyajin'
     let employeeId
@@ -306,6 +217,5 @@
       assert.equal(newEmployee[2].toString(), 0, "Employee accrued value doesn't match")
       assert.equal(newEmployee[3].toString(), startDate, "Employee last paydate should match")
     })
->>>>>>> 65b0a339
   })
 })