pragma solidity 0.4.24;

import "@aragon-apps/minime/contracts/MiniMeToken.sol";


contract BadToken is MiniMeToken {
    constructor(
        MiniMeTokenFactory _tokenFactory,
        MiniMeToken _parentToken,
        uint _parentSnapShotBlock,
        string _tokenName,
        uint8 _decimalUnits,
        string _tokenSymbol,
        bool _transfersEnabled
    ) public
        MiniMeToken(_tokenFactory, _parentToken, _parentSnapShotBlock,
                    _tokenName, _decimalUnits, _tokenSymbol, _transfersEnabled)
    {

    }

<<<<<<< HEAD
    function totalSupplyAt(uint _blockNumber) public view returns(uint) {
        return _blockNumber - _blockNumber + 1;
=======
    function totalSupplyAt(uint) public constant returns(uint) {
        return 1;
>>>>>>> f83367dd
    }
}<|MERGE_RESOLUTION|>--- conflicted
+++ resolved
@@ -19,12 +19,7 @@
 
     }
 
-<<<<<<< HEAD
-    function totalSupplyAt(uint _blockNumber) public view returns(uint) {
-        return _blockNumber - _blockNumber + 1;
-=======
-    function totalSupplyAt(uint) public constant returns(uint) {
+    function totalSupplyAt(uint) public view returns(uint) {
         return 1;
->>>>>>> f83367dd
     }
 }