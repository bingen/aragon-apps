const { assertInvalidOpcode, assertRevert } = require('@aragon/test-helpers/assertThrow')
const getBlockNumber = require('@aragon/test-helpers/blockNumber')(web3)
const timeTravel = require('@aragon/test-helpers/timeTravel')(web3)

const getContract = name => artifacts.require(name)
const pct16 = x => new web3.BigNumber(x).times(new web3.BigNumber(10).toPower(16))
const createdSurveyId = receipt => receipt.logs.filter(x => x.event == 'StartSurvey')[0].args.surveyId

contract('Survey app', accounts => {
  let daoFact, surveyBase, survey

  let ABSTAIN_VOTE, ANY_ENTITY
  let APP_MANAGER_ROLE, CREATE_SURVEYS_ROLE, MODIFY_PARTICIPATION_ROLE

  const surveyTime = 1000
  const root = accounts[0]
  const holder19 = accounts[0]
  const holder31 = accounts[1]
  const holder50 = accounts[2]
  const nonHolder = accounts[4]
  const NULL_ADDRESS = '0x00'
  const minimumAcceptanceParticipationPct = pct16(20)

  before(async () => {
    const kernelBase = await getContract('Kernel').new(true) // petrify immediately
    const aclBase = await getContract('ACL').new()
    daoFact = await getContract('DAOFactory').new(kernelBase.address, aclBase.address, NULL_ADDRESS)
    surveyBase = await getContract('Survey').new()

    // Setup constants
    ANY_ENTITY = await aclBase.ANY_ENTITY()
    APP_MANAGER_ROLE = await kernelBase.APP_MANAGER_ROLE()
    ABSTAIN_VOTE = await surveyBase.ABSTAIN_VOTE()
    CREATE_SURVEYS_ROLE  = await surveyBase.CREATE_SURVEYS_ROLE()
    MODIFY_PARTICIPATION_ROLE  = await surveyBase.MODIFY_PARTICIPATION_ROLE()
  })

  beforeEach(async () => {
    const r = await daoFact.newDAO(root)
    const dao = getContract('Kernel').at(r.logs.filter(l => l.event == 'DeployDAO')[0].args.dao)
    const acl = getContract('ACL').at(await dao.acl())

    await acl.createPermission(root, dao.address, APP_MANAGER_ROLE, root, { from: root })

    const receipt = await dao.newAppInstance('0x1234', surveyBase.address, { from: root })
    survey = getContract('Survey').at(receipt.logs.filter(l => l.event == 'NewAppProxy')[0].args.proxy)

    await acl.createPermission(ANY_ENTITY, survey.address, CREATE_SURVEYS_ROLE, root, { from: root })
    await acl.createPermission(ANY_ENTITY, survey.address, MODIFY_PARTICIPATION_ROLE, root, { from: root })
  })

  context('normal token supply', () => {
    let token

    beforeEach(async () => {
      token = await getContract('MiniMeToken').new(NULL_ADDRESS, NULL_ADDRESS, 0, 'n', 0, 'n', true) // empty parameters minime

      await token.generateTokens(holder19, 19)
      await token.generateTokens(holder31, 31)
      await token.generateTokens(holder50, 50)

      await survey.initialize(token.address, minimumAcceptanceParticipationPct, surveyTime)
    })

    it('fails on reinitialization', async () => {
      return assertRevert(async () => {
        await survey.initialize(token.address, minimumAcceptanceParticipationPct, surveyTime)
      })
    })

    it('cannot initialize base app', async () => {
      const newSurvey = await getContract('Survey').new()
      assert.isTrue(await newSurvey.isPetrified())
      return assertRevert(async () => {
        await newSurvey.initialize(token.address, minimumAcceptanceParticipationPct, surveyTime)
      })
    })

    it('can change minimum acceptance participation', async () => {
      const receipt = await survey.changeMinAcceptParticipationPct(1)
      const events = receipt.logs.filter(x => x.event == 'ChangeMinParticipation')

      assert.equal(events.length, 1, 'should have emitted ChangeMinParticipation event')
      assert.equal(await survey.minParticipationPct(), 1, 'should have change acceptance participation')
    })

    it('cannot change minimum acceptance participation to 0', async () => {
      return assertRevert(async () => {
        const receipt = await survey.changeMinAcceptParticipationPct(0)
      })
    })

    it('cannot change minimum acceptance participation to more than 100', async () => {
      return assertRevert(async () => {
        const receipt = await survey.changeMinAcceptParticipationPct(pct16(101))
      })
    })

    context('creating survey', () => {
      let surveyId = {}
      let optionsCount = 10e9 // lots of options

      beforeEach(async () => {
        surveyId = createdSurveyId(await survey.newSurvey('metadata', optionsCount, { from: nonHolder }))
      })

      it('has correct state', async () => {
        const [isOpen, creator, startDate, snapshotBlock, minParticipationPct, totalVoters, participation, options] = await survey.getSurvey(surveyId)

        assert.isTrue(isOpen, 'survey should be open')
        assert.equal(creator, nonHolder, 'creator should be correct')
        assert.equal(snapshotBlock, await getBlockNumber() - 1, 'snapshot block should be correct')
        assert.deepEqual(minParticipationPct, minimumAcceptanceParticipationPct, 'min participation should be survey min participation')
        assert.equal(totalVoters, 100, 'total voters should be 100')
        assert.equal(participation, 0, 'initial participation should be 0') // didn't vote even though creator was holder
        assert.equal(options, optionsCount, 'number of options should be correct')
        assert.equal(await survey.getSurveyMetadata(surveyId), 'metadata', 'should have returned correct metadata')
        const voterState = await survey.getVoterState(surveyId, nonHolder)
        assert.equal(voterState[0].length, 0, 'nonHolder should not have voted (options)')
        assert.equal(voterState[1].length, 0, 'nonHolder should not have voted (stakes)')
      })

      it('fails getting a survey out of bounds', async () => {
<<<<<<< HEAD
        assertRevert(async () => {
=======
        return assertRevert(async () => {
>>>>>>> 1c79f320
          await survey.getSurvey(surveyId + 1)
        })
      })

<<<<<<< HEAD
=======
      it('fails getting option power for a survey out of bounds', async () => {
        return assertRevert(async () => {
          await survey.getOptionPower(surveyId + 1, 0)
        })
      })

      it('fails getting option power for an option out of bounds', async () => {
        return assertRevert(async () => {
          await survey.getOptionPower(surveyId, optionsCount + 1)
        })
      })

>>>>>>> 1c79f320
      it('counts votes properly', async () => {
        await survey.voteOption(surveyId, 10, { from: holder31 })
        await survey.voteOption(surveyId, 11, { from: holder31 }) // h31 votes for option 11

        await survey.voteOption(surveyId, 12, { from: holder50 }) // h51 votes for option 12
        await survey.voteOption(surveyId, 1, { from: holder19 }) // h19 votes for option 1

        assert.equal(await survey.getOptionPower(surveyId, 1), 19)
        assert.equal(await survey.getOptionPower(surveyId, 10), 0)
        assert.equal(await survey.getOptionPower(surveyId, 11), 31)
        assert.equal(await survey.getOptionPower(surveyId, 12), 50)

        const state = await survey.getSurvey(surveyId)

        assert.equal(state[6], 100, 'participation should be 100')

      })

      /* next 2 tests check if isParticipationAchieved works properly
       * checking whether participation was above minimum set when survey
       * was created
       */
      it('accounts for achieved participation properly', async () => {
        await survey.voteOption(surveyId, 1, { from: holder31 })
        assert.isTrue(await survey.isParticipationAchieved(surveyId), 'participation achieved should be true')
      })

      it('accounts for non-achieved participation properly', async () => {
        await survey.voteOption(surveyId, 1, { from: holder19 })
        assert.isFalse(await survey.isParticipationAchieved(surveyId), 'participation achieved should be false')
      })

      it('fails if voting on non-existing option', async () => {
        await survey.voteOption(surveyId, optionsCount, { from: holder31 })

        return assertRevert(async () => {
          await survey.voteOption(surveyId, optionsCount + 1, { from: holder31 })
        })
      })

      it('fails if vote has no options', async () => {
        return assertRevert(async () => {
          await survey.voteOptions(surveyId, [], [], { from: holder50 })
        })
      })

      it('fails if single-option vote is for ABSTAIN_VOTE', async () => {
        return assertRevert(async () => {
          await survey.voteOption(surveyId, ABSTAIN_VOTE, { from: holder50 })
        })
      })

      it('allows to remove and re-vote', async () => {
        await survey.voteOption(surveyId, 1, { from: holder50 })
        await survey.resetVote(surveyId, { from: holder50 })
        assert.equal(await survey.getOptionPower(surveyId, 1), 0)
        await survey.voteOption(surveyId, 100, { from: holder50 })

        assert.equal(await survey.getOptionPower(surveyId, 1), 0)
        assert.equal(await survey.getOptionPower(surveyId, 0), 0)
        assert.equal(await survey.getOptionPower(surveyId, 100), 50)
      })

      it('changing min participation doesnt affect survey min participation', async () => {
        await survey.changeMinAcceptParticipationPct(pct16(50))

        await timeTravel(surveyTime + 1)

        const state = await survey.getSurvey(surveyId)
        assert.deepEqual(state[4], minimumAcceptanceParticipationPct, 'acceptance participation in survey should stay equal')
      })

      it('token transfers dont affect voting', async () => {
        await token.transfer(nonHolder, 31, { from: holder31 })

        await survey.voteOption(surveyId, 1, { from: holder31 })
        const optionSupport = await survey.getOptionPower(surveyId, 1)

        assert.equal(optionSupport, 31, 'vote should have been counted')
        assert.equal(await token.balanceOf(holder31), 0, 'balance should be 0 at current block')
      })

      it('throws when non-holder votes', async () => {
        return assertRevert(async () => {
          await survey.voteOption(surveyId, 1, { from: nonHolder })
        })
      })

      it('throws when voting after survey closes', async () => {
        await timeTravel(surveyTime + 1)
        return assertRevert(async () => {
          await survey.voteOption(surveyId, 1, { from: holder31 })
        })
      })

      it('casts complete multi option vote', async () => {
        await survey.voteOptions(surveyId, [1,2], [10, 21], { from: holder31 })
        const voterState = await survey.getVoterState(surveyId, holder31)
        assert.equal(voterState[0][0].toString(), ABSTAIN_VOTE, "First option should be NO VOTE")
        assert.equal(voterState[1][0].toString(), 0, "NO VOTE stake doesn't match")
        assert.equal(voterState[0][1].toString(), 1, "First voted option doesn't match")
        assert.equal(voterState[1][1].toString(), 10, "First voted stake doesn't match")
        assert.equal(voterState[0][2].toString(), 2, "Second voted option doesn't match")
        assert.equal(voterState[1][2].toString(), 21, "Second voted stake doesn't match")
      })

      it('casts incomplete multi option vote', async () => {
        // 10 = 20 = 30, 1 vote missing
        await survey.voteOptions(surveyId, [1,2], [10, 20], { from: holder31 })
        const voterState = await survey.getVoterState(surveyId, holder31)
        assert.equal(voterState[0][0].toString(), ABSTAIN_VOTE, "First option should be NO VOTE")
        assert.equal(voterState[1][0].toString(), 1, "NO VOTE stake doesn't match")
        assert.equal(voterState[0][1].toString(), 1, "First voted option doesn't match")
        assert.equal(voterState[1][1].toString(), 10, "First voted stake doesn't match")
        assert.equal(voterState[0][2].toString(), 2, "Second voted option doesn't match")
        assert.equal(voterState[1][2].toString(), 20, "Second voted stake doesn't match")
      })

      it('fails if multi option vote has different size arrays', async () => {
        return assertRevert(async () => {
          await survey.voteOptions(surveyId, [1,2], [10, 10, 11], { from: holder31 })
        })
      })

      it('fails if multi option vote has unordered options', async () => {
        return assertRevert(async () => {
          await survey.voteOptions(surveyId, [2,1], [10, 21], { from: holder31 })
        })
      })

      it('fails if multi option vote has NO VOTE option', async () => {
        return assertRevert(async () => {
          await survey.voteOptions(surveyId, [ABSTAIN_VOTE, 2], [10, 21], { from: holder31 })
        })
      })

      it('fails if multi option vote has a zero stake option', async () => {
        return assertRevert(async () => {
          await survey.voteOptions(surveyId, [1,2], [10, 0], { from: holder31 })
        })
      })
    })
  })

  context('wrong initializations', () => {
    let token

    beforeEach(async () => {
      token = await getContract('MiniMeToken').new(NULL_ADDRESS, NULL_ADDRESS, 0, 'n', 0, 'n', true) // empty parameters minime

      await token.generateTokens(holder19, 19)
      await token.generateTokens(holder31, 31)
      await token.generateTokens(holder50, 50)
    })

    it('fails if min acceptance participation is 0', () => {
      const badMinimumAcceptanceParticipationPct = pct16(0)
      return assertRevert(async() => {
        await survey.initialize(token.address, badMinimumAcceptanceParticipationPct, surveyTime)
      })
    })

    it('fails if min participation is greater than 100', () => {
      const badMinimumAcceptanceParticipationPct = pct16(101)
      return assertRevert(async() => {
        await survey.initialize(token.address, badMinimumAcceptanceParticipationPct, surveyTime)
      })
    })
  })

  context('empty token', () => {
    beforeEach(async() => {
      const badToken = await getContract('MiniMeToken').new(NULL_ADDRESS, NULL_ADDRESS, 0, 'n', 0, 'n', true) // empty parameters minime
      await survey.initialize(badToken.address, minimumAcceptanceParticipationPct, surveyTime)
    })

    it('fails creating a survey if token has no holder', async () => {
      return assertRevert(async () => {
        await survey.newSurvey('metadata', 10)
      })
    })
  })

  context('before init', () => {
    it('fails creating a survey before initialization', async () => {
      return assertRevert(async () => {
        await survey.newSurvey('metadata', 10)
      })
    })
  })

  context('wrong supply token', () => {
    beforeEach(async() => {
      const badToken = await getContract('BadToken').new(NULL_ADDRESS, NULL_ADDRESS, 0, 'n', 0, 'n', true) // empty parameters minime
      await badToken.generateTokens(holder19, 19)
      await survey.initialize(badToken.address, minimumAcceptanceParticipationPct, surveyTime)
    })

    // this bad token has broken `totalSupplyAt`, returning always 1
    it('fails voting with more than 1 token because of wrong votingPower', async () => {
      const surveyId = createdSurveyId(await survey.newSurvey('metadata', 10))
      return assertRevert(async () => {
        await survey.voteOption(surveyId, 10, { from: holder19 })
      })
    })
  })
})<|MERGE_RESOLUTION|>--- conflicted
+++ resolved
@@ -121,17 +121,11 @@
       })
 
       it('fails getting a survey out of bounds', async () => {
-<<<<<<< HEAD
-        assertRevert(async () => {
-=======
-        return assertRevert(async () => {
->>>>>>> 1c79f320
+        return assertRevert(async () => {
           await survey.getSurvey(surveyId + 1)
         })
       })
 
-<<<<<<< HEAD
-=======
       it('fails getting option power for a survey out of bounds', async () => {
         return assertRevert(async () => {
           await survey.getOptionPower(surveyId + 1, 0)
@@ -144,7 +138,6 @@
         })
       })
 
->>>>>>> 1c79f320
       it('counts votes properly', async () => {
         await survey.voteOption(surveyId, 10, { from: holder31 })
         await survey.voteOption(surveyId, 11, { from: holder31 }) // h31 votes for option 11
