--- conflicted
+++ resolved
@@ -6,13 +6,8 @@
 import "@aragon/os/contracts/lib/token/ERC20.sol";
 
 
-<<<<<<< HEAD
 contract Vault is EtherTokenConstant, AragonApp, DepositableStorage {
-    bytes32 constant public TRANSFER_ROLE = keccak256("TRANSFER_ROLE");
-=======
-contract Vault is EtherTokenConstant, AragonApp {
     bytes32 public constant TRANSFER_ROLE = keccak256("TRANSFER_ROLE");
->>>>>>> 3da686c5
 
     event Transfer(address indexed token, address indexed to, uint256 amount);
     event Deposit(address indexed token, address indexed sender, uint256 amount);
@@ -41,16 +36,10 @@
     * @param _from Entity that currently owns the tokens
     * @param _value Amount of tokens being transferred
     */
-<<<<<<< HEAD
-    function deposit(address token, address from, uint256 value) public payable {
+    function deposit(address _token, address _from, uint256 _value) public payable {
         require(isDepositable());
-        require(value > 0);
-        require(msg.sender == from);
-=======
-    function deposit(address _token, address _from, uint256 _value) public payable isInitialized {
         require(_value > 0);
         require(msg.sender == _from);
->>>>>>> 3da686c5
 
         if (_token == ETH) {
             // Deposit is implicit in this case
