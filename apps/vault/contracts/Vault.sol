pragma solidity 0.4.24;

import "@aragon/os/contracts/apps/AragonApp.sol";
import "@aragon/os/contracts/common/DepositableStorage.sol";
import "@aragon/os/contracts/common/EtherTokenConstant.sol";
import "@aragon/os/contracts/lib/token/ERC20.sol";


contract Vault is EtherTokenConstant, AragonApp, DepositableStorage {
    bytes32 public constant TRANSFER_ROLE = keccak256("TRANSFER_ROLE");

    event Transfer(address indexed token, address indexed to, uint256 amount);
    event Deposit(address indexed token, address indexed sender, uint256 amount);

    /**
    * @dev On a normal send() or transfer() this fallback is never executed as it will be
    *      intercepted by the Proxy (see aragonOS#281)
    */
    function () external payable isInitialized {
        require(msg.data.length == 0);
        _deposit(ETH, msg.sender, msg.value);
    }

    /**
    * @notice Initialize Vault app
    * @dev As an AragonApp it needs to be initialized in order for roles (`auth` and `authP`) to work
    */
    function initialize() external onlyInit {
        initialized();
        setDepositable(true);
    }

    /**
<<<<<<< HEAD
    * @notice Deposit `value` `token` to the vault
=======
    * @notice Deposit `_value` `_token` to the vault
>>>>>>> 39c12b35
    * @param _token Address of the token being transferred
    * @param _from Entity that currently owns the tokens
    * @param _value Amount of tokens being transferred
    */
<<<<<<< HEAD
    function deposit(address _token, address _from, uint256 _value) external payable isInitialized {
        _deposit(_token, _from, _value);
=======
    function deposit(address _token, address _from, uint256 _value) public payable {
        require(isDepositable());
        require(_value > 0);
        require(msg.sender == _from);

        if (_token == ETH) {
            // Deposit is implicit in this case
            require(msg.value == _value);
        } else {
            require(ERC20(_token).transferFrom(_from, this, _value));
        }

        emit Deposit(_token, _from, _value);
>>>>>>> 39c12b35
    }

    /*
    * TODO: Function could be brought back when https://github.com/ethereum/solidity/issues/526 is fixed
    * @notice Deposit `_value` `_token` to the vault
    * @param _token Address of the token being transferred
    * @param _from Entity that currently owns the tokens
    * @param _value Amount of tokens being transferred
    * @param _data Extra data associated with the deposit (currently unused)
    function deposit(address _token, address _from, uint256 _value, bytes _data) external isInitialized payable {
        _deposit(_token, _from, _value);
    }
    */

    /**
<<<<<<< HEAD
    * @notice Transfer `value` `token` from the Vault to `to`
=======
    * @notice Transfer `_value` `_token` from the Vault to `_to`
>>>>>>> 39c12b35
    * @param _token Address of the token being transferred
    * @param _to Address of the recipient of tokens
    * @param _value Amount of tokens being transferred
    */
<<<<<<< HEAD
    /* solium-disable function-order */
=======
    /* solium-disable-next-line function-order */
>>>>>>> 39c12b35
    function transfer(address _token, address _to, uint256 _value)
        external
        authP(TRANSFER_ROLE, arr(_token, _to, _value))
    {
<<<<<<< HEAD
        _transfer(_token, _to, _value, new bytes(0));
    }

    /**
    * @notice Transfer `value` `token` from the Vault to `to`
=======
        transfer(_token, _to, _value, new bytes(0));
    }

    /**
    * @notice Transfer `_value` `_token` from the Vault to `_to`
>>>>>>> 39c12b35
    * @param _token Address of the token being transferred
    * @param _to Address of the recipient of tokens
    * @param _value Amount of tokens being transferred
    * @param _data Extra data associated with the transfer (only used for ETH)
    */
    function transfer(address _token, address _to, uint256 _value, bytes _data)
<<<<<<< HEAD
        external
        authP(TRANSFER_ROLE, arr(_token, _to, _value))
    {
        _transfer(_token, _to, _value, _data);
=======
        public
        authP(TRANSFER_ROLE, arr(_token, _to, _value))
    {
        require(_value > 0);

        if (_token == ETH) {
            require(_to.call.value(_value)(_data));
        } else {
            require(ERC20(_token).transfer(_to, _value));
        }

        emit Transfer(_token, _to, _value);
>>>>>>> 39c12b35
    }

    function balance(address _token) public view returns (uint256) {
        if (_token == ETH) {
            return address(this).balance;
        } else {
            return ERC20(_token).balanceOf(this);
        }
    }

    /**
    * @dev Disable recovery escape hatch, as it could be used
    *      maliciously to transfer funds away from the vault
    */
    function allowRecoverability(address) public view returns (bool) {
        return false;
    }

    function _deposit(address _token, address _from, uint256 _value) internal {
        require(_value > 0);
        require(msg.sender == _from);

        if (_token == ETH) {
            // Deposit is implicit in this case
            require(msg.value == _value);
        } else {
            require(ERC20(_token).transferFrom(_from, this, _value));
        }

        emit Deposit(_token, _from, _value);
    }

    function _transfer(address _token, address _to, uint256 _value, bytes _data) internal {
        require(_value > 0);

        if (_token == ETH) {
            require(_to.call.value(_value)(_data));
        } else {
            require(ERC20(_token).transfer(_to, _value));
        }

        emit Transfer(_token, _to, _value);
    }
}<|MERGE_RESOLUTION|>--- conflicted
+++ resolved
@@ -31,33 +31,13 @@
     }
 
     /**
-<<<<<<< HEAD
-    * @notice Deposit `value` `token` to the vault
-=======
     * @notice Deposit `_value` `_token` to the vault
->>>>>>> 39c12b35
     * @param _token Address of the token being transferred
     * @param _from Entity that currently owns the tokens
     * @param _value Amount of tokens being transferred
     */
-<<<<<<< HEAD
     function deposit(address _token, address _from, uint256 _value) external payable isInitialized {
         _deposit(_token, _from, _value);
-=======
-    function deposit(address _token, address _from, uint256 _value) public payable {
-        require(isDepositable());
-        require(_value > 0);
-        require(msg.sender == _from);
-
-        if (_token == ETH) {
-            // Deposit is implicit in this case
-            require(msg.value == _value);
-        } else {
-            require(ERC20(_token).transferFrom(_from, this, _value));
-        }
-
-        emit Deposit(_token, _from, _value);
->>>>>>> 39c12b35
     }
 
     /*
@@ -67,68 +47,37 @@
     * @param _from Entity that currently owns the tokens
     * @param _value Amount of tokens being transferred
     * @param _data Extra data associated with the deposit (currently unused)
-    function deposit(address _token, address _from, uint256 _value, bytes _data) external isInitialized payable {
+    function deposit(address _token, address _from, uint256 _value, bytes _data) external payable isInitialized {
         _deposit(_token, _from, _value);
     }
     */
 
     /**
-<<<<<<< HEAD
-    * @notice Transfer `value` `token` from the Vault to `to`
-=======
     * @notice Transfer `_value` `_token` from the Vault to `_to`
->>>>>>> 39c12b35
     * @param _token Address of the token being transferred
     * @param _to Address of the recipient of tokens
     * @param _value Amount of tokens being transferred
     */
-<<<<<<< HEAD
-    /* solium-disable function-order */
-=======
     /* solium-disable-next-line function-order */
->>>>>>> 39c12b35
     function transfer(address _token, address _to, uint256 _value)
         external
         authP(TRANSFER_ROLE, arr(_token, _to, _value))
     {
-<<<<<<< HEAD
         _transfer(_token, _to, _value, new bytes(0));
     }
 
     /**
-    * @notice Transfer `value` `token` from the Vault to `to`
-=======
-        transfer(_token, _to, _value, new bytes(0));
-    }
-
-    /**
     * @notice Transfer `_value` `_token` from the Vault to `_to`
->>>>>>> 39c12b35
     * @param _token Address of the token being transferred
     * @param _to Address of the recipient of tokens
     * @param _value Amount of tokens being transferred
     * @param _data Extra data associated with the transfer (only used for ETH)
     */
     function transfer(address _token, address _to, uint256 _value, bytes _data)
-<<<<<<< HEAD
         external
         authP(TRANSFER_ROLE, arr(_token, _to, _value))
     {
         _transfer(_token, _to, _value, _data);
-=======
-        public
-        authP(TRANSFER_ROLE, arr(_token, _to, _value))
-    {
-        require(_value > 0);
-
-        if (_token == ETH) {
-            require(_to.call.value(_value)(_data));
-        } else {
-            require(ERC20(_token).transfer(_to, _value));
-        }
-
-        emit Transfer(_token, _to, _value);
->>>>>>> 39c12b35
     }
 
     function balance(address _token) public view returns (uint256) {
@@ -148,6 +97,7 @@
     }
 
     function _deposit(address _token, address _from, uint256 _value) internal {
+        require(isDepositable());
         require(_value > 0);
         require(msg.sender == _from);
 
