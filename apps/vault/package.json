{
  "name": "@aragon/apps-vault",
  "version": "2.0.1",
  "main": "index.js",
  "scripts": {
    "compile": "truffle compile",
    "deploy:rpc": "truffle exec scripts/deploy.js --network rpc",
    "deploy:rinkeby": "truffle exec scripts/deploy.js --network rinkeby",
    "deploy:devnet": "truffle exec scripts/deploy.js --network devnet",
    "publish:devnet": "npm run compile && aragon publish --apm.ipfs.rpc.protocol http --apm.ipfs.rpc.host ipfs.aragon.network --no-confirm=true --keyfile ../../.localkey.json \"$(npm run deploy:devnet | tail -n 1)\"",
    "publish:rpc": "npm run compile && aragon publish --no-confirm=true \"$(npm run deploy:rpc | tail -n 1)\"",
    "publish:rpc:content": "aragon publish --no-confirm",
    "publish:rinkeby": "npm run compile && aragon publish --no-confirm=true --keyfile ~/.rinkebykey.json \"$(npm run deploy:rinkeby | tail -n 1)\"",
    "publish:rinkeby:content": "aragon publish --no-confirm=true --keyfile ~/.rinkebykey.json",
    "lint": "solium --dir ./contracts",
    "test": "TRUFFLE_TEST=true npm run ganache-cli:test",
    "test:gas": "GAS_REPORTER=true npm test",
    "coverage": "SOLIDITY_COVERAGE=true npm run ganache-cli:test",
    "truffle:dev": "node_modules/.bin/truffle dev",
    "ganache-cli:test": "./node_modules/@aragon/test-helpers/ganache-cli.sh"
  },
  "keywords": [],
  "author": "Aragon Institution MTU <contact@aragon.one>",
  "contributors": [
    "Jorge Izquierdo <jorge@aragon.one>",
    "Pierre Bertet <pierre@aragon.one>",
    "Oliver Nordbjerg <oliver@aragon.one>",
    "Brett Sun <brett@aragon.one>"
  ],
  "license": "GPL-3.0",
  "description": "",
  "devDependencies": {
    "@aragon/cli": "^2.0.4",
    "@aragon/test-helpers": "^1.0.0",
<<<<<<< HEAD
    "babel-helpers": "^6.24.1",
    "babel-polyfill": "^6.26.0",
    "babel-preset-es2015": "^6.18.0",
    "babel-preset-stage-2": "^6.24.1",
    "babel-preset-stage-3": "^6.17.0",
    "babel-register": "^6.26.0",
    "eth-ens-namehash": "^2.0.8",
=======
>>>>>>> 27f43fe9
    "eth-gas-reporter": "^0.1.1",
    "ganache-cli": "^6.1.0",
    "solidity-coverage": "0.3.5",
    "solium": "^1.0.4",
    "truffle": "4.0.5",
    "truffle-hdwallet-provider": "0.0.3"
  },
  "dependencies": {
    "@aragon/os": "^3.1.7"
  }
}<|MERGE_RESOLUTION|>--- conflicted
+++ resolved
@@ -32,16 +32,7 @@
   "devDependencies": {
     "@aragon/cli": "^2.0.4",
     "@aragon/test-helpers": "^1.0.0",
-<<<<<<< HEAD
-    "babel-helpers": "^6.24.1",
-    "babel-polyfill": "^6.26.0",
-    "babel-preset-es2015": "^6.18.0",
-    "babel-preset-stage-2": "^6.24.1",
-    "babel-preset-stage-3": "^6.17.0",
-    "babel-register": "^6.26.0",
     "eth-ens-namehash": "^2.0.8",
-=======
->>>>>>> 27f43fe9
     "eth-gas-reporter": "^0.1.1",
     "ganache-cli": "^6.1.0",
     "solidity-coverage": "0.3.5",
