--- conflicted
+++ resolved
@@ -176,32 +176,7 @@
         _deposit(
             _token,
             _amount,
-<<<<<<< HEAD
-            _reference
-        );
-        // First we need to get the tokens to Finance
-        _token.transferFrom(msg.sender, this, _amount);
-        // And then approve them to vault
-        _token.approve(vault, _amount);
-        // Finally we can deposit them
-        vault.deposit(_token, this, _amount);
-    }
-
-    /**
-    * @dev Deposit for ERC777 tokens
-    * @param _operator Address who triggered the transfer, either sender for a direct send or an authorized operator for operatorSend
-    * @param _from Token holder (sender or 0x for minting)
-    * @param _to Tokens recipient (or 0x for burning)
-    * @param _amount Number of tokens transferred, minted or burned
-    * @param _userData Information attached to the transaction by the sender
-    * @param _operatorData Information attached to the transaction by the operator
-    */
-    /*
-    function tokensReceived(address _operator, address _from, address _to, uint _amount, bytes _userData, bytes _operatorData) isInitialized transitionsPeriod external {
-        _recordIncomingTransaction(
-=======
             _reference,
->>>>>>> 39c12b35
             msg.sender,
             true
         );
@@ -387,33 +362,7 @@
     *                 maxTransitions was surpased and another call is needed)
     */
     function tryTransitionAccountingPeriod(uint256 _maxTransitions) public isInitialized returns (bool success) {
-<<<<<<< HEAD
         return _tryTransitionAccountingPeriod(_maxTransitions);
-=======
-        Period storage currentPeriod = periods[_currentPeriodId()];
-        uint64 timestamp = getTimestamp64();
-
-        // Transition periods if necessary
-        while (timestamp > currentPeriod.endTime) {
-            if (_maxTransitions == 0) {
-                // Required number of transitions is over allowed number, return false indicating
-                // it didn't fully transition
-                return false;
-            }
-            _maxTransitions = _maxTransitions.sub(1);
-
-            // If there were any transactions in period, record which was the last
-            // In case 0 transactions occured, first and last tx id will be 0
-            if (currentPeriod.firstTransactionId != NO_TRANSACTION) {
-                currentPeriod.lastTransactionId = transactionsNextIndex.sub(1);
-            }
-
-            // New period starts at end time + 1
-            currentPeriod = _newPeriod(currentPeriod.endTime.add(1));
-        }
-
-        return true;
->>>>>>> 39c12b35
     }
 
     // consts
@@ -730,8 +679,8 @@
 
             // If there were any transactions in period, record which was the last
             // In case 0 transactions occured, first and last tx id will be 0
-            if (currentPeriod.firstTransactionId != 0) {
-                currentPeriod.lastTransactionId = transactionsLength.sub(1);
+            if (currentPeriod.firstTransactionId != NO_TRANSACTION) {
+                currentPeriod.lastTransactionId = transactionsNextIndex.sub(1);
             }
 
             // New period starts at end time + 1
