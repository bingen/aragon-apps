--- conflicted
+++ resolved
@@ -361,35 +361,8 @@
     * @return success Boolean indicating whether the accounting period is the correct one (if false,
     *                 maxTransitions was surpased and another call is needed)
     */
-<<<<<<< HEAD
     function tryTransitionAccountingPeriod(uint64 _maxTransitions) public isInitialized returns (bool success) {
-        Period storage currentPeriod = periods[_currentPeriodId()];
-        uint64 timestamp = getTimestamp64();
-
-        // Transition periods if necessary
-        while (timestamp > currentPeriod.endTime) {
-            if (_maxTransitions == 0) {
-                // Required number of transitions is over allowed number, return false indicating
-                // it didn't fully transition
-                return false;
-            }
-            _maxTransitions = _maxTransitions.sub(1);
-
-            // If there were any transactions in period, record which was the last
-            // In case 0 transactions occured, first and last tx id will be 0
-            if (currentPeriod.firstTransactionId != 0) {
-                currentPeriod.lastTransactionId = transactionsLength.sub(1);
-            }
-
-            // New period starts at end time + 1
-            currentPeriod = _newPeriod(currentPeriod.endTime.add(1));
-        }
-
-        return true;
-=======
-    function tryTransitionAccountingPeriod(uint256 _maxTransitions) public isInitialized returns (bool success) {
         return _tryTransitionAccountingPeriod(_maxTransitions);
->>>>>>> 0caee4a3
     }
 
     // consts
@@ -534,11 +507,6 @@
 
     // internal fns
 
-<<<<<<< HEAD
-    function _currentPeriodId() internal view returns (uint64) {
-        // There is no way for this to overflow if protected by an initialization check
-        return periodsLength - 1;
-=======
     function _deposit(address _token, uint256 _amount, string _reference, address _sender, bool _isExternalDeposit) internal {
         require(_amount > 0);
         _recordIncomingTransaction(
@@ -568,7 +536,6 @@
             // finally we can deposit them
             vault.deposit(_token, this, _amount);
         }
->>>>>>> 0caee4a3
     }
 
     function _newPeriod(uint64 _startTime) internal returns (Period storage) {
@@ -745,7 +712,8 @@
         return settings.budgets[_token].sub(spent);
     }
 
-    function _currentPeriodId() internal view returns (uint256) {
+    function _currentPeriodId() internal view returns (uint64) {
+        // There is no way for this to overflow if protected by an initialization check
         return periodsLength - 1;
     }
 
