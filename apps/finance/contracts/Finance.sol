pragma solidity 0.4.18;

import "@aragon/os/contracts/apps/AragonApp.sol";

import "@aragon/os/contracts/lib/zeppelin/token/ERC20.sol";
import "@aragon/os/contracts/lib/zeppelin/math/SafeMath.sol";
import "@aragon/os/contracts/lib/zeppelin/math/SafeMath64.sol";

import "@aragon/apps-vault/contracts/IVaultConnector.sol";

import "@aragon/os/contracts/lib/misc/Migrations.sol";


contract Finance is AragonApp {
    using SafeMath for uint256;
    using SafeMath64 for uint64;

    address constant public ETH = address(0);
    uint64 constant public MAX_PAYMENTS_PER_TX = 20;
    uint64 constant public MAX_PERIOD_TRANSITIONS_PER_TX = 10;
    uint64 constant public MAX_UINT64 = uint64(-1);
    uint256 constant public MAX_UINT = uint256(-1);

    bytes32 constant public CREATE_PAYMENTS_ROLE = keccak256("CREATE_PAYMENTS_ROLE");
    bytes32 constant public CHANGE_PERIOD_ROLE = keccak256("CHANGE_PERIOD_ROLE");
    bytes32 constant public CHANGE_BUDGETS_ROLE = keccak256("CHANGE_BUDGETS_ROLE");
    bytes32 constant public EXECUTE_PAYMENTS_ROLE = keccak256("EXECUTE_PAYMENTS_ROLE");
    bytes32 constant public DISABLE_PAYMENTS_ROLE = keccak256("DISABLE_PAYMENTS_ROLE");

    // order optimized for storage
    struct Payment {
        address token;
        address receiver;
        address createdBy;
        bool disabled;
        uint64 initialPaymentTime;
        uint64 interval;
        uint64 maxRepeats;
        uint64 repeats;
        uint256 amount;
        string reference;
    }

    // order optimized for storage
    struct Transaction {
        address token;
        address entity;
        bool isIncoming;
        uint64 date;
        uint256 periodId;
        uint256 amount;
        uint256 paymentId;
        string reference;
    }

    struct TokenStatement {
        uint256 expenses;
        uint256 income;
    }

    struct Period {
        uint64 startTime;
        uint64 endTime;
        uint256 firstTransactionId;
        uint256 lastTransactionId;

        mapping (address => TokenStatement) tokenStatement;
    }

    struct Settings {
        uint64 periodDuration;
        mapping (address => uint256) budgets;
        mapping (address => bool) hasBudget;
    }

    IVaultConnector public vault;

    Payment[] payments; // first index is 1
    Transaction[] transactions; // first index is 1
    Period[] periods; // first index is 0
    Settings settings;

    event NewPeriod(uint256 indexed periodId, uint64 periodStarts, uint64 periodEnds);
    event SetBudget(address indexed token, uint256 amount, bool hasBudget);
    event NewPayment(uint256 indexed paymentId, address indexed recipient, uint64 maxRepeats);
    event NewTransaction(uint256 indexed transactionId, bool incoming, address indexed entity);
    event ChangePaymentState(uint256 indexed paymentId, bool disabled);
    event ChangePeriodDuration(uint64 newDuration);
    event PaymentFailure(uint256 paymentId);

    // Modifier used by all methods that impact accounting to make sure accounting period
    // is changed before the operation if needed
    modifier transitionsPeriod {
        bool completeTransition = tryTransitionAccountingPeriod(MAX_PERIOD_TRANSITIONS_PER_TX);
        require(completeTransition);
        _;
    }

    /**
     * @dev Sends ETH to Vault. This contract should never receive funds,
     *      but in case it happens, this function recovers them sending them
     *      to Vault.
     * @notice Allows to send ETH from this contract to Vault, to avoid locking them in contract forever.
     */
<<<<<<< HEAD
    function escapeHatch() public payable {
        vault.deposit.value(msg.value)(address(0), msg.sender, 0, new bytes(0));
=======
    function () public payable {
        vault.deposit.value(this.balance)(ETH, msg.sender, this.balance, new bytes(0));
>>>>>>> 191d312e
    }

    /**
    * @notice Initialize Finance app for `_vault` with duration `_periodDuration`
    * @param _vault Address of the vault Finance will rely on (non changeable)
    * @param _periodDuration Duration in seconds of each period
    */
    function initialize(IVaultConnector _vault, uint64 _periodDuration) external onlyInit {
        initialized();

        require(_periodDuration > 1);

        vault = _vault;

        payments.length += 1;
        payments[0].disabled = true;

        transactions.length += 1;

        settings.periodDuration = _periodDuration;
        _newPeriod(uint64(getTimestamp()));
    }

    /**
    * @dev Deposit for ERC20 approved tokens
    * @notice Send `_amount` `_token`
    * @param _token Address of deposited token
    * @param _amount Amount of tokens sent
    * @param _reference Reason for payment
    */
    function deposit(address _token, uint256 _amount, string _reference) external transitionsPeriod {
        _recordIncomingTransaction(
            _token,
            msg.sender,
            _amount,
            _reference
        );
<<<<<<< HEAD
        vault.deposit(_token, msg.sender, _amount, new bytes(0));
    }

    /**
     * @dev Deposit for ERC20 tokens using approveAndCall
     * @param _from Address sending the tokens
     * @param _amount Amount of tokens sent
     * @param _token Token being deposited
     * @param _data Data payload being executed (payment reference)
     */
    function receiveApproval(
        address _from,
        uint256 _amount,
        address _token,
        bytes _data
    )
        transitionsPeriod
        external
    {
        require(msg.sender == _token);
        _recordIncomingTransaction(
            _token,
=======
        // first we need to get the tokens to Finance
        ERC20(_token).transferFrom(msg.sender, this, _amount);
        // and then approve them to vault
        ERC20(_token).approve(address(vault), _amount);
        // finally we can deposit them
        vault.deposit(_token, this, _amount, new bytes(0));
    }

    /**
    * @dev Deposit for ERC777 tokens
    * @param _operator Address who triggered the transfer, either sender for a direct send or an authorized operator for operatorSend
    * @param _from Token holder (sender or 0x for minting)
    * @param _to Tokens recipient (or 0x for burning)
    * @param _amount Number of tokens transferred, minted or burned
    * @param _userData Information attached to the transaction by the sender
    * @param _operatorData Information attached to the transaction by the operator
    */
    /*
    function tokensReceived(address _operator, address _from, address _to, uint _amount, bytes _userData, bytes _operatorData) transitionsPeriod external {
        _recordIncomingTransaction(
            msg.sender,
>>>>>>> 191d312e
            _from,
            _amount,
            string(_userData)
        );
<<<<<<< HEAD
        // first we need to get the tokens to Finance
        ERC20(_token).transferFrom(_from, this, _amount);
        // and then approve them to vault
        ERC20(_token).approve(address(vault), _amount);
        // finally we can deposit them
        vault.deposit(_token, this, _amount, new bytes(0));
    }

    /**
    * @dev Deposit for ERC777 tokens
    * @param _from Address sending the tokens
    * @param _amount Amount of tokens sent
    * @param _userData Data payload being executed (payment reference)
    * @param _operatorData Data payload
    */
    function tokenReceived(address _from, uint256 _amount, bytes _userData, bytes _operatorData) transitionsPeriod external {
        _recordIncomingTransaction(
            msg.sender,
            _from,
            _amount,
            string(_userData)
        );
        vault.deposit(msg.sender, _from, _amount, _userData);
    }
=======
        //ERC777(msg.sender).send(adress(vault), _amount, _userData);
        //vault.deposit(msg.sender, this, _amount, _userData);
    }
    */
>>>>>>> 191d312e

    /**
    * @notice New payment
    * @param _token Address of token for payment
    * @param _receiver Address that will receive payment.
    * @param _amount units of token that are payed every time the payment is due.
    * @param _initialPaymentTime timestamp for when the first payment is done.
    * @param _interval number of seconds that need to pass between payment transactions.
    * @param _maxRepeats maximum instances a payment can be executed.
    * @param _reference string detailing payment reason
    */
    function newPayment(
        address _token,
        address _receiver,
        uint256 _amount,
        uint64 _initialPaymentTime,
        uint64 _interval,
        uint64 _maxRepeats,
        string _reference
    ) authP(CREATE_PAYMENTS_ROLE, arr(_token, _receiver, _amount, _interval, _maxRepeats)) transitionsPeriod external returns (uint256 paymentId)
    {

        require(settings.budgets[_token] > 0 || !settings.hasBudget[_token]); // Token must have been added to budget

        // Avoid saving payment data for 1 time immediate payments
        if (_initialPaymentTime <= getTimestamp() && _maxRepeats == 1) {
            _makePaymentTransaction(
                _token,
                _receiver,
                _amount,
                0   // unrelated to any payment id, it isn't created
            );
            return;
        }

        paymentId = payments.length++;

        Payment storage payment = payments[paymentId];
        payment.token = _token;
        payment.receiver = _receiver;
        payment.amount = _amount;
        payment.initialPaymentTime = _initialPaymentTime;
        payment.interval = _interval;
        payment.maxRepeats = _maxRepeats;
        payment.reference = _reference;
        payment.createdBy = msg.sender;

        NewPayment(paymentId, _receiver, _maxRepeats);

        if (nextPaymentTime(paymentId) <= getTimestamp())
            _executePayment(paymentId);
    }

    /**
    * @notice Change period duration to `_duration`. Will be effective for next accounting period.
    * @param _periodDuration Duration in seconds for accounting periods
    */
    function setPeriodDuration(uint64 _periodDuration) authP(CHANGE_PERIOD_ROLE, arr(uint256(_periodDuration), uint256(settings.periodDuration))) transitionsPeriod external {
        require(_periodDuration > 1);
        settings.periodDuration = _periodDuration;
        ChangePeriodDuration(_periodDuration);
    }

    /**
    * @notice Set budget for `_token` to `_amount`. Effective to current accounting period.
    * @param _token Address for token
    * @param _amount New budget amount
    */
    function setBudget(address _token, uint256 _amount) authP(CHANGE_BUDGETS_ROLE, arr(_token, _amount, settings.budgets[_token])) transitionsPeriod external {
        settings.budgets[_token] = _amount;
        if (!settings.hasBudget[_token]) {
            settings.hasBudget[_token] = true;
        }
        SetBudget(_token, _amount, true);
    }

    /**
    * @notice Remove budget for `_token`. Will be able to spend entire balance.
    * @param _token Address for token
    */
    function removeBudget(address _token) authP(CHANGE_BUDGETS_ROLE, arr(_token, uint256(0), settings.budgets[_token])) transitionsPeriod external {
        settings.hasBudget[_token] = false;
        SetBudget(_token, 0, false);
    }

    /**
    * @dev Withdraws any payment (requires certain status)
    * @notice Trigger pending withdraw for `_paymentId`
    * @param _paymentId Identifier for payment
    */
    function executePayment(uint256 _paymentId) authP(EXECUTE_PAYMENTS_ROLE, arr(_paymentId)) external {
        require(nextPaymentTime(_paymentId) <= getTimestamp());

        _executePayment(_paymentId);
    }

    /**
    * @dev Always allows receiver of a payment to trigger execution
    * @notice Trigger pending withdraw for `_paymentId`
    * @param _paymentId Identifier for payment
    */
    function receiverExecutePayment(uint256 _paymentId) external {
        require(nextPaymentTime(_paymentId) <= getTimestamp());
        require(payments[_paymentId].receiver == msg.sender);

        _executePayment(_paymentId);
    }

    /**
    * @notice Sets payment `_paymentId` as `_disabled ? 'disabled' : 'enabled'`
    * @param _paymentId Identifier for payment
    * @param _disabled Whether it will be disabled or enabled
    */
    function setPaymentDisabled(uint256 _paymentId, bool _disabled) authP(DISABLE_PAYMENTS_ROLE, arr(_paymentId)) external {
        payments[_paymentId].disabled = _disabled;
        ChangePaymentState(_paymentId, _disabled);
    }

    /**
     * @dev Allows make a simple payment from this contract to Vault,
            to avoid locked tokens in contract forever.
            This contract should never receive tokens with a simple transfer call,
            but in case it happens, this function allows to recover them.
     * @notice Send tokens to Vault
     * @param _token Token whose balance is going to be transferred.
     */
    function depositToVault(address _token) public {
        uint256 value = ERC20(_token).balanceOf(this);
        require(value > 0);

        _recordIncomingTransaction(
            _token,
            this,
            value,
            "Deposit to Vault"
        );
        // First we approve tokens to vault
        ERC20(_token).approve(address(vault), value);
        // then we can deposit them
        vault.deposit(_token, this, value, new bytes(0));
    }

    /**
    * @dev Transitions accounting periods if needed. For preventing OOG attacks,
           a TTL param is provided. If more that TTL periods need to be transitioned,
           it will return false.
    * @notice Transition accounting period if needed
    * @param _ttl Maximum periods that can be transitioned
    * @return success boolean indicating whether the accounting period is the correct one (if false, TTL was surpased and another call is needed)
    */
    function tryTransitionAccountingPeriod(uint256 _ttl) public returns (bool success) {
        Period storage currentPeriod = periods[currentPeriodId()];
        if (getTimestamp() <= currentPeriod.endTime)
            return true; // transition not needed yet

        // Transitioning period

        // If there were any transactions in period, record which was the last
        // In case 0 transactions occured, first and last tx id will be 0
        if (currentPeriod.firstTransactionId != 0)
            currentPeriod.lastTransactionId = transactions.length - 1;

        // new period starts at end time + 1
        Period storage newPeriod = _newPeriod(currentPeriod.endTime.add(1));

        // In case multiple periods have to be transitioned at once
        if (getTimestamp() > newPeriod.endTime) {
            if (_ttl == 0)
                return false; // if over TTL, return false indicating it didn't fully transition

            return tryTransitionAccountingPeriod(_ttl.sub(1));
        }

        return true;
    }

    // consts

    function getPayment(uint256 _paymentId) public view returns (address token, address receiver, uint256 amount, uint64 initialPaymentTime, uint64 interval, uint64 maxRepeats, string reference, bool disabled, uint256 repeats, address createdBy) {
        Payment storage payment = payments[_paymentId];

        token = payment.token;
        receiver = payment.receiver;
        amount = payment.amount;
        initialPaymentTime = payment.initialPaymentTime;
        interval = payment.interval;
        maxRepeats = payment.maxRepeats;
        repeats = payment.repeats;
        disabled = payment.disabled;
        reference = payment.reference;
        createdBy = payment.createdBy;
    }

    function getTransaction(uint256 _transactionId) public view returns (uint256 periodId, uint256 amount, uint256 paymentId, address token, address entity, bool isIncoming, uint64 date, string reference) {
        Transaction storage transaction = transactions[_transactionId];

        token = transaction.token;
        entity = transaction.entity;
        isIncoming = transaction.isIncoming;
        date = transaction.date;
        periodId = transaction.periodId;
        amount = transaction.amount;
        paymentId = transaction.paymentId;
        reference = transaction.reference;
    }

    function getPeriod(uint256 _periodId) public view returns (bool isCurrent, uint64 startTime, uint64 endTime, uint256 firstTransactionId, uint256 lastTransactionId) {
        Period storage period = periods[_periodId];

        isCurrent = currentPeriodId() == _periodId;

        startTime = period.startTime;
        endTime = period.endTime;
        firstTransactionId = period.firstTransactionId;
        lastTransactionId = period.lastTransactionId;
    }

    function getPeriodTokenStatement(uint256 _periodId, address _token) public view returns (uint256 expenses, uint256 income) {
        TokenStatement storage tokenStatement = periods[_periodId].tokenStatement[_token];
        return (tokenStatement.expenses, tokenStatement.income);
    }

    function nextPaymentTime(uint256 _paymentId) public view returns (uint64) {
        Payment memory payment = payments[_paymentId];

        if (payment.repeats >= payment.maxRepeats)
            return MAX_UINT64; // re-executes in some billions of years time... should not need to worry

        // split in multiple lines to circunvent linter warning
        uint256 increase = uint256(payment.repeats).mul(uint256(payment.interval));
        uint256 nextPayment = uint256(payment.initialPaymentTime).add(increase);
        return uint64(nextPayment);
    }

    function getPeriodDuration() public view returns (uint64 periodDuration) {
        return settings.periodDuration;
    }

    function getBudget(address _token) transitionsPeriod public view returns (uint256 budget, bool hasBudget, uint256 remainingBudget) {
        budget = settings.budgets[_token];
        hasBudget = settings.hasBudget[_token];
        remainingBudget = _getRemainingBudget(_token);
    }

    function currentPeriodId() public view returns (uint256) {
        return periods.length - 1;
    }

    // internal fns

    function _newPeriod(uint64 _startTime) internal returns (Period storage) {
        uint256 newPeriodId = periods.length++;

        Period storage period = periods[newPeriodId];
        period.startTime = _startTime;
        // endTime = startTime + periodDuration - 1
        period.endTime = _startTime.add(settings.periodDuration).sub(1);

        NewPeriod(newPeriodId, period.startTime, period.endTime);

        return period;
    }

    function _executePayment(uint256 _paymentId) transitionsPeriod internal {
        Payment storage payment = payments[_paymentId];
        require(!payment.disabled);

        uint64 payed = 0;
        while (nextPaymentTime(_paymentId) <= getTimestamp() && payed < MAX_PAYMENTS_PER_TX) {
            if (!_canMakePayment(payment.token, payment.amount)) {
                PaymentFailure(_paymentId);
                return;
            }

            payment.repeats += 1;
            payed += 1;

            _makePaymentTransaction(
                payment.token,
                payment.receiver,
                payment.amount,
                _paymentId
            );
        }
    }

    function _makePaymentTransaction(
        address _token,
        address _receiver,
        uint256 _amount,
        uint256 _paymentId
        ) internal
    {
        require(_getRemainingBudget(_token) >= _amount);
        _recordTransaction(
            false,
            _token,
            _receiver,
            _amount,
            _paymentId,
            ""
        );

        vault.transfer(_token, _receiver, _amount, new bytes(0));
    }

    function _recordIncomingTransaction(
        address _token,
        address _sender,
        uint256 _amount,
        string _reference
        ) internal
    {
        _recordTransaction(
            true, // incoming transaction
            _token,
            _sender,
            _amount,
            0, // unrelated to any existing payment
            _reference
        );
    }

    function _recordTransaction(
        bool _incoming,
        address _token,
        address _entity,
        uint256 _amount,
        uint256 _paymentId,
        string _reference
        ) internal
    {
        uint256 periodId = currentPeriodId();
        TokenStatement storage tokenStatement = periods[periodId].tokenStatement[_token];
        if (_incoming) {
            tokenStatement.income = tokenStatement.income.add(_amount);
        } else {
            tokenStatement.expenses = tokenStatement.expenses.add(_amount);
        }

        uint256 transactionId = transactions.length++;
        Transaction storage transaction = transactions[transactionId];
        transaction.periodId = periodId;
        transaction.amount = _amount;
        transaction.paymentId = _paymentId;
        transaction.isIncoming = _incoming;
        transaction.token = _token;
        transaction.entity = _entity;
        transaction.date = uint64(getTimestamp());
        transaction.reference = _reference;

        Period storage period = periods[periodId];
        if (period.firstTransactionId == 0)
            period.firstTransactionId = transactionId;

        NewTransaction(transactionId, _incoming, _entity);
    }

    function _canMakePayment(address _token, uint256 _amount) internal view returns (bool) {
        return _getRemainingBudget(_token) >= _amount && vault.balance(_token) >= _amount;
    }

    function _getRemainingBudget(address _token) internal view returns (uint256) {
        if (!settings.hasBudget[_token])
            return MAX_UINT;

        uint256 spent = periods[currentPeriodId()].tokenStatement[_token].expenses;

        // A budget decrease can cause the spent amount to be greater than period budget
        // If so, return 0 to not allow more spending during period
        if (spent >= settings.budgets[_token])
            return 0;

        return settings.budgets[_token].sub(spent);
    }

    function getTimestamp() internal view returns (uint256) { return now; }
}<|MERGE_RESOLUTION|>--- conflicted
+++ resolved
@@ -102,13 +102,8 @@
      *      to Vault.
      * @notice Allows to send ETH from this contract to Vault, to avoid locking them in contract forever.
      */
-<<<<<<< HEAD
-    function escapeHatch() public payable {
-        vault.deposit.value(msg.value)(address(0), msg.sender, 0, new bytes(0));
-=======
     function () public payable {
         vault.deposit.value(this.balance)(ETH, msg.sender, this.balance, new bytes(0));
->>>>>>> 191d312e
     }
 
     /**
@@ -146,30 +141,6 @@
             _amount,
             _reference
         );
-<<<<<<< HEAD
-        vault.deposit(_token, msg.sender, _amount, new bytes(0));
-    }
-
-    /**
-     * @dev Deposit for ERC20 tokens using approveAndCall
-     * @param _from Address sending the tokens
-     * @param _amount Amount of tokens sent
-     * @param _token Token being deposited
-     * @param _data Data payload being executed (payment reference)
-     */
-    function receiveApproval(
-        address _from,
-        uint256 _amount,
-        address _token,
-        bytes _data
-    )
-        transitionsPeriod
-        external
-    {
-        require(msg.sender == _token);
-        _recordIncomingTransaction(
-            _token,
-=======
         // first we need to get the tokens to Finance
         ERC20(_token).transferFrom(msg.sender, this, _amount);
         // and then approve them to vault
@@ -191,42 +162,14 @@
     function tokensReceived(address _operator, address _from, address _to, uint _amount, bytes _userData, bytes _operatorData) transitionsPeriod external {
         _recordIncomingTransaction(
             msg.sender,
->>>>>>> 191d312e
             _from,
             _amount,
             string(_userData)
         );
-<<<<<<< HEAD
-        // first we need to get the tokens to Finance
-        ERC20(_token).transferFrom(_from, this, _amount);
-        // and then approve them to vault
-        ERC20(_token).approve(address(vault), _amount);
-        // finally we can deposit them
-        vault.deposit(_token, this, _amount, new bytes(0));
-    }
-
-    /**
-    * @dev Deposit for ERC777 tokens
-    * @param _from Address sending the tokens
-    * @param _amount Amount of tokens sent
-    * @param _userData Data payload being executed (payment reference)
-    * @param _operatorData Data payload
-    */
-    function tokenReceived(address _from, uint256 _amount, bytes _userData, bytes _operatorData) transitionsPeriod external {
-        _recordIncomingTransaction(
-            msg.sender,
-            _from,
-            _amount,
-            string(_userData)
-        );
-        vault.deposit(msg.sender, _from, _amount, _userData);
-    }
-=======
         //ERC777(msg.sender).send(adress(vault), _amount, _userData);
         //vault.deposit(msg.sender, this, _amount, _userData);
     }
     */
->>>>>>> 191d312e
 
     /**
     * @notice New payment
