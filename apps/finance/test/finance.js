const { assertRevert, assertInvalidOpcode } = require('@aragon/test-helpers/assertThrow')
const getBalance = require('@aragon/test-helpers/balance')(web3)

const Vault = artifacts.require('Vault')
const ETHConnector = artifacts.require('ETHConnector')
const ERC20Connector = artifacts.require('ERC20Connector')
<<<<<<< HEAD
//const IVaultConnector = artifacts.require('IVaultConnector')
=======
>>>>>>> 191d312e
const Finance = artifacts.require('FinanceMock')
const MiniMeToken = artifacts.require('MiniMeToken')
const EtherToken = artifacts.require('EtherToken')

contract('Finance App', accounts => {
    let app, vault, token1, token2, executionTarget, etherToken = {}

    const n = '0x00'
    const periodDuration = 100
    const withdrawAddr = '0x0000000000000000000000000000000000001234'

<<<<<<< HEAD
    const ETH='0x0'
=======
    const ETH = '0x0'
>>>>>>> 191d312e

    beforeEach(async () => {
        vault = await Vault.new()
        const ethConnector = await ETHConnector.new()
        const erc20Connector = await ERC20Connector.new()
        await vault.initialize(erc20Connector.address, ethConnector.address)

        token1 = await MiniMeToken.new(n, n, 0, 'n', 0, 'n', true) // dummy parameters for minime
        await token1.generateTokens(vault.address, 100)
        await token1.generateTokens(accounts[0], 10)

        token2 = await MiniMeToken.new(n, n, 0, 'n', 0, 'n', true) // dummy parameters for minime
        await token2.generateTokens(vault.address, 200)

        await ETHConnector.at(vault.address).deposit(ETH, accounts[0], 400, [0], { value: 400 });

        app = await Finance.new()
        await app.mock_setTimestamp(1)

        await app.initialize(vault.address, periodDuration)
    })

    it('initialized first accounting period and settings', async () => {
        assert.equal(periodDuration, await app.getPeriodDuration(), 'period duration should match')
        assert.equal(await app.currentPeriodId(), 0, 'current period should be 0')
    })

    it('fails on reinitialization', async () => {
        return assertRevert(async () => {
            await app.initialize(vault.address, periodDuration)
        })
    })

    it('adds new token to budget', async () => {
        await app.setBudget(token1.address, 10)

        const [budget, hasBudget, remainingBudget] = await app.getBudget.call(token1.address)
        assert.equal(budget, 10, 'should have correct budget')
        assert.isTrue(hasBudget, 'has budget should be true')
        assert.equal(remainingBudget, 10, 'all budget is remaining')
    })

    it('records ERC20 deposits', async () => {
        await token1.approve(vault.address, 5)
        await app.deposit(token1.address, 5, 'ref')

        const [periodId, amount, paymentId, token, entity, incoming, date, ref] = await app.getTransaction(1)

        // vault has 100 token1 initially
        assert.equal((await token1.balanceOf(vault.address)).toString(), 100 + 5, 'deposited tokens must be in vault')
<<<<<<< HEAD
        assert.equal(periodId, 0, 'period id should be correct')
        assert.equal(amount, 5, 'amount should be correct')
        assert.equal(paymentId, 0, 'payment id should be 0')
        assert.equal(token, token1.address, 'token should be correct')
        assert.equal(entity, accounts[0], 'entity should be correct')
        assert.isTrue(incoming, 'tx should be incoming')
        assert.equal(date, 1, 'date should be correct')
        assert.equal(ref, 'ref', 'ref should be correct')
    })

    it('records ERC20 approveAndCall deposits', async () => {
        let initialBalance = await token1.balanceOf(vault.address)
        await token1.approveAndCall(app.address, 5, 'ref')

        const [periodId, amount, paymentId, token, entity, incoming, date, ref] = await app.getTransaction(1)

        let finalBalance = await token1.balanceOf(vault.address)
        assert.equal(finalBalance.toString(), initialBalance.plus(5).toString(), 'deposited tokens must be in vault')
=======
>>>>>>> 191d312e
        assert.equal(periodId, 0, 'period id should be correct')
        assert.equal(amount, 5, 'amount should be correct')
        assert.equal(paymentId, 0, 'payment id should be 0')
        assert.equal(token, token1.address, 'token should be correct')
        assert.equal(entity, accounts[0], 'entity should be correct')
        assert.isTrue(incoming, 'tx should be incoming')
        assert.equal(date, 1, 'date should be correct')
        assert.equal(ref, 'ref', 'ref should be correct')
    })

<<<<<<< HEAD
    it('fails calling receiveApproval from other than token', async () => {
        let amount = 5
        await token1.approve(app.address, amount)
        return assertRevert(async () => {
            await app.receiveApproval(accounts[0], amount, token1.address, '', {from: accounts[1]})
        })
    })

    /* TODO: ERC777
    it('records ERC677 deposits', async () => {
        await etherToken.transferAndCall(app.address, 50, 'reference')

        const [periodId, amount, paymentId, token, entity, incoming, date, ref] = await app.getTransaction(1)

        // vault has 400 ether tokens initially
        assert.equal(await etherToken.balanceOf(vault.address), 400 + 50, 'deposited tokens must be in vault')
        assert.equal(periodId, 0, 'period id should be correct')
        assert.equal(amount, 50, 'amount should be correct')
        assert.equal(paymentId, 0, 'payment id should be 0')
        assert.equal(token, etherToken.address, 'token should be correct')
        assert.equal(entity, accounts[0], 'entity should be correct')
        assert.isTrue(incoming, 'tx should be incoming')
        assert.equal(date, 1, 'date should be correct')
        assert.equal(ref, 'reference', 'ref should be correct')
    })
     */
=======
    /* TODO: ERC777 */
>>>>>>> 191d312e

    it('sends locked tokens to Vault', async () => {
        let initialBalance = await token1.balanceOf(vault.address)
        // 'lock' tokens
        await token1.transfer(app.address, 5)

        await app.depositToVault(token1.address)

        const [periodId, amount, paymentId, token, entity, incoming, date, ref] = await app.getTransaction(1)

        let finalBalance = await token1.balanceOf(vault.address)
        assert.equal(finalBalance.toString(), initialBalance.plus(5).toString(), 'deposited tokens must be in vault')
        assert.equal(await token1.balanceOf(app.address), 0, 'finance shouldn\'t have tokens')
        assert.equal(periodId, 0, 'period id should be correct')
        assert.equal(amount, 5, 'amount should be correct')
        assert.equal(paymentId, 0, 'payment id should be 0')
        assert.equal(token, token1.address, 'token should be correct')
        assert.equal(entity, app.address, 'entity should be correct')
        assert.isTrue(incoming, 'tx should be incoming')
        assert.equal(date, 1, 'date should be correct')
        assert.equal(ref, 'Deposit to Vault', 'ref should be correct')

    })

    it('try to send locked tokens to Vault, but balance is 0', async () => {
        // if current balance is zero, it just fails
        return assertRevert(async () => {
            await app.depositToVault(token1.address)
        })
    })

    it('before setting budget allows unlimited spending', async () => {
        const recipient = accounts[1]
        const time = 22

        await app.mock_setTimestamp(time)

        await app.newPayment(token2.address, recipient, 190, time, 0, 1, '')
        assert.equal(await token2.balanceOf(recipient), 190, 'recipient should have received tokens')
    })

    it('can change period duration', async () => {
        await app.setPeriodDuration(50)
        await app.mock_setTimestamp(160) // previous period duration was 100, so at time 160 must have transitioned 2 periods

        await app.tryTransitionAccountingPeriod(5) // transition a maximum of 5 accounting periods

        assert.equal(await app.currentPeriodId(), 2, 'should have transitioned 2 periods')
    })

    it("escapes hatch, recovers ETH", async () => {
        let vaultInitialBalance = await getBalance(vault.address)
        let financeInitialBalance = await getBalance(app.address)
        let amount = web3.toWei(1, 'ether')
        await app.sendTransaction({value: amount})
        let vaultFinalBalance = await getBalance(vault.address)
        let financeFinalBalance = await getBalance(app.address)
        assert.equal(financeFinalBalance.valueOf(), 0, "Funds not recovered (Finance)!")
        assert.equal(vaultFinalBalance.toString(), vaultInitialBalance.add(amount).toString(), "Funds not recovered (Vault)!")
    })

    context('setting budget', () => {
        const recipient = accounts[1]
        const time = 22

        beforeEach(async () => {
            await app.setBudget(token1.address, 50)
            await app.setBudget(token2.address, 100)
            await app.setBudget(ETH, 150)

            await app.mock_setTimestamp(time)
        })

        it('records payment', async () => {
            const amount = 10
            // repeats up to 10 times every 2 seconds
            await app.newPayment(token1.address, recipient, amount, time, 2, 10, 'ref')

            const [token, receiver, am, initialTime, interval, maxRepeats, ref, disabled, repeats, createdBy] = await app.getPayment(1)

            assert.equal(token, token1.address, 'token address should match')
            assert.equal(receiver, recipient, 'receiver should match')
            assert.equal(amount, am, 'amount should match')
            assert.equal(initialTime, time, 'time should match')
            assert.equal(interval, 2, 'interval should match')
            assert.equal(maxRepeats, 10, 'max repeats should match')
            assert.equal(ref, 'ref', 'ref should match')
            assert.isFalse(disabled, 'should be enabled')
            assert.equal(repeats, 1, 'should be on repeat 1')
            assert.equal(createdBy, accounts[0], 'should have correct creator')
        })

        it('can create single payment', async () => {
            const amount = 10

            // interval 0, repeat 1 (single payment)
            await app.newPayment(token1.address, recipient, amount, time, 0, 1, '')

            assert.equal(await token1.balanceOf(recipient), amount, 'recipient should have received tokens')
        })

        it('can decrease budget after spending', async () => {
            const amount = 10

            // interval 0, repeat 1 (single payment)
            await app.newPayment(token1.address, recipient, amount, time, 0, 1, '')

            const newBudgetAmount = 5
            await app.setBudget(token1.address, newBudgetAmount)

            const [budget, hasBudget, remainingBudget] = await app.getBudget.call(token1.address)

            assert.equal(budget, newBudgetAmount, 'new budget should be correct')
            assert.isTrue(hasBudget, 'should have budget')
            assert.equal(remainingBudget, 0, 'remaining budget should be 0')
        })

        it('removing budget allows unlimited spending', async () => {
            await app.removeBudget(token2.address)
            // budget was 100
            await app.newPayment(token2.address, recipient, 190, time, 0, 1, '')
            assert.equal(await token2.balanceOf(recipient), 190, 'recipient should have received tokens')
        })

        it('can create recurring payment', async () => {
            const amount = 10

            // repeats up to 10 times every 2 seconds
            await app.newPayment(token1.address, recipient, amount, time, 2, 10, '')
            await app.mock_setTimestamp(time + 4)
            await app.executePayment(1)

            assert.equal(await token1.balanceOf(recipient), amount * 3, 'recipient should have received tokens')
            assert.equal(await app.nextPaymentTime(1), time + 4 + 2, 'payment should be repeated again in 2')
        })

        it('can create recurring ether payment', async () => {
            const amount = 10

            // repeats up to 10 times every 2 seconds
            await app.newPayment(ETH, withdrawAddr, amount, time, 2, 10, '')
            await app.mock_setTimestamp(time + 4)
            await app.executePayment(1)

            assert.equal(await getBalance(withdrawAddr), amount * 3, 'recipient should have received ether')
        })

        it('doesnt record payment for one time past transaction', async () => {
            await app.newPayment(token1.address, recipient, 1, time, 1, 1, '')
            return assertInvalidOpcode(async () => {
                await app.getPayment(1) // call will do an invalid jump
            })
        })

        context('multitransaction period', async () => {
            beforeEach(async () => {
                // single payment
                await app.newPayment(token1.address, recipient, 10, time, 0, 1, '') // will spend 10
                // repeats up to 2 times every 1 seconds
                await app.newPayment(token2.address, recipient, 5, time + 1, 1, 2, '') // will spend 10
                await app.mock_setTimestamp(time + 4)

                await app.executePayment(1) // first create payment doesn't get an id because it is simple immediate tx

                await token1.approve(vault.address, 5)
                await app.deposit(token1.address, 5, '')
            })

            it('has correct token statements', async () => {
                const [t1expense, t1income] = await app.getPeriodTokenStatement(0, token1.address)
                const [t2expense, t2income] = await app.getPeriodTokenStatement(0, token2.address)

                assert.equal(t1expense, 10, 'token 1 expenses should be correct')
                assert.equal(t1income, 5, 'token 1 income should be correct')

                assert.equal(t2expense, 10, 'token 2 expenses should be correct')
                assert.equal(t2income, 0, 'token 2 income should be correct')
            })

            it('finishes accounting period correctly', async () => {
                await app.mock_setTimestamp(101)
                await app.tryTransitionAccountingPeriod(1)

                const [isCurrent, start, end, firstTx, lastTx] = await app.getPeriod(0)

                assert.isFalse(isCurrent, 'shouldnt be current period')
                assert.equal(start, 1, 'should have correct start date')
                assert.equal(end, 100, 'should have correct end date')
                assert.equal(firstTx, 1, 'should have correct first tx')
                assert.equal(lastTx, 4, 'should have correct last tx')
            })
        })

        context('many accounting period transitions', () => {
            let maxTransitions = 0

            beforeEach(async () => {
                maxTransitions = await app.MAX_PERIOD_TRANSITIONS_PER_TX().then(bn => bn.toNumber())
                await app.mock_setTimestamp(time + (maxTransitions + 2) * periodDuration)
            })

            it('fails when too many period transitions are needed', async () => {
                return assertRevert(async () => {
                    await app.newPayment(token1.address, recipient, 10, time, 1, 1, '')
                })
            })

            it('can transition periods externally to remove deadlock', async () => {
                await app.tryTransitionAccountingPeriod(maxTransitions)
                await app.newPayment(token1.address, recipient, 10, time, 1, 1, '')

                assert.equal(await token1.balanceOf(recipient), 10, 'recipient should have received tokens')
            })

            it('non-activity accounting periods have no transactions', async () => {
                await app.tryTransitionAccountingPeriod(5)

                const [isCurrent, start, end, firstTx, lastTx] = await app.getPeriod(2)

                assert.isFalse(isCurrent, 'shouldnt be current period')
                assert.equal(start, 201, 'should have correct start date')
                assert.equal(end, 300, 'should have correct end date')
                assert.equal(firstTx, 0, 'should have empty txs')
                assert.equal(lastTx, 0, 'should have empty txs')
            })
        })

        context('creating payment', async () => {
            const amount = 10

            beforeEach(async () => {
                await app.newPayment(token1.address, recipient, amount, time + 1, 1, 4, '')
            })

            it('only repeats payment until max repeats', async () => {
                await app.mock_setTimestamp(time + 10)
                await app.executePayment(1)

                assert.equal(await token1.balanceOf(recipient), amount * 4, 'recipient should have received tokens')
                assert.deepEqual(await app.nextPaymentTime(1), await app.MAX_UINT64(), 'payment should be repeated again in 2')
            })

            it('receiver can always execute a payment', async () => {
                await app.mock_setTimestamp(time + 1)
                await app.receiverExecutePayment(1, { from: recipient })

                assert.equal(await token1.balanceOf(recipient), amount, 'should have received payment')
            })

            it('fails when non-receiver attempts to execute a payment', async () => {
                await app.mock_setTimestamp(time + 1)

                return assertRevert(async () => {
                    await app.receiverExecutePayment(1)
                })
            })

            it('fails executing a payment before time', async () => {
                return assertRevert(async () => {
                    await app.executePayment(1, { from: recipient })
                })
            })

            it('fails executing a payment by receiver before time', async () => {
                return assertRevert(async () => {
                    await app.receiverExecutePayment(1, { from: recipient })
                })
            })

            it('fails executing disabled payment', async () => {
                await app.setPaymentDisabled(1, true)
                await app.mock_setTimestamp(time + 1)

                return assertRevert(async () => {
                    await app.executePayment(1, { from: recipient })
                })
            })
        })

        const assertPaymentFailure = receipt => {
            const filteredLogs = receipt.logs.filter(log => log.event == 'PaymentFailure')
            assert.equal(filteredLogs.length, 1, 'should have logged payment failure')
        }

        it('emits payment failure event when out of budget', async () => {
            // repeats up to 4 times every 1 seconds
            const receipt = await app.newPayment(token1.address, recipient, 51, time, 1, 4, '')
            assertPaymentFailure(receipt)
        })

        it('emits payment failure event when out of balance', async () => {
            // repeats up to 3 times every 100 seconds
            await app.newPayment(token1.address, recipient, 40, time, 100, 3, '')
            await app.mock_setTimestamp(time + 100)
            await app.executePayment(1)

            await app.mock_setTimestamp(time + 200)
            const receipt = await app.executePayment(1)

            assertPaymentFailure(receipt)
            assert.equal(await token1.balanceOf(recipient), 80, 'recipient should have received tokens')
        })
    })
})<|MERGE_RESOLUTION|>--- conflicted
+++ resolved
@@ -4,10 +4,6 @@
 const Vault = artifacts.require('Vault')
 const ETHConnector = artifacts.require('ETHConnector')
 const ERC20Connector = artifacts.require('ERC20Connector')
-<<<<<<< HEAD
-//const IVaultConnector = artifacts.require('IVaultConnector')
-=======
->>>>>>> 191d312e
 const Finance = artifacts.require('FinanceMock')
 const MiniMeToken = artifacts.require('MiniMeToken')
 const EtherToken = artifacts.require('EtherToken')
@@ -19,11 +15,7 @@
     const periodDuration = 100
     const withdrawAddr = '0x0000000000000000000000000000000000001234'
 
-<<<<<<< HEAD
-    const ETH='0x0'
-=======
     const ETH = '0x0'
->>>>>>> 191d312e
 
     beforeEach(async () => {
         vault = await Vault.new()
@@ -74,7 +66,6 @@
 
         // vault has 100 token1 initially
         assert.equal((await token1.balanceOf(vault.address)).toString(), 100 + 5, 'deposited tokens must be in vault')
-<<<<<<< HEAD
         assert.equal(periodId, 0, 'period id should be correct')
         assert.equal(amount, 5, 'amount should be correct')
         assert.equal(paymentId, 0, 'payment id should be 0')
@@ -85,56 +76,7 @@
         assert.equal(ref, 'ref', 'ref should be correct')
     })
 
-    it('records ERC20 approveAndCall deposits', async () => {
-        let initialBalance = await token1.balanceOf(vault.address)
-        await token1.approveAndCall(app.address, 5, 'ref')
-
-        const [periodId, amount, paymentId, token, entity, incoming, date, ref] = await app.getTransaction(1)
-
-        let finalBalance = await token1.balanceOf(vault.address)
-        assert.equal(finalBalance.toString(), initialBalance.plus(5).toString(), 'deposited tokens must be in vault')
-=======
->>>>>>> 191d312e
-        assert.equal(periodId, 0, 'period id should be correct')
-        assert.equal(amount, 5, 'amount should be correct')
-        assert.equal(paymentId, 0, 'payment id should be 0')
-        assert.equal(token, token1.address, 'token should be correct')
-        assert.equal(entity, accounts[0], 'entity should be correct')
-        assert.isTrue(incoming, 'tx should be incoming')
-        assert.equal(date, 1, 'date should be correct')
-        assert.equal(ref, 'ref', 'ref should be correct')
-    })
-
-<<<<<<< HEAD
-    it('fails calling receiveApproval from other than token', async () => {
-        let amount = 5
-        await token1.approve(app.address, amount)
-        return assertRevert(async () => {
-            await app.receiveApproval(accounts[0], amount, token1.address, '', {from: accounts[1]})
-        })
-    })
-
-    /* TODO: ERC777
-    it('records ERC677 deposits', async () => {
-        await etherToken.transferAndCall(app.address, 50, 'reference')
-
-        const [periodId, amount, paymentId, token, entity, incoming, date, ref] = await app.getTransaction(1)
-
-        // vault has 400 ether tokens initially
-        assert.equal(await etherToken.balanceOf(vault.address), 400 + 50, 'deposited tokens must be in vault')
-        assert.equal(periodId, 0, 'period id should be correct')
-        assert.equal(amount, 50, 'amount should be correct')
-        assert.equal(paymentId, 0, 'payment id should be 0')
-        assert.equal(token, etherToken.address, 'token should be correct')
-        assert.equal(entity, accounts[0], 'entity should be correct')
-        assert.isTrue(incoming, 'tx should be incoming')
-        assert.equal(date, 1, 'date should be correct')
-        assert.equal(ref, 'reference', 'ref should be correct')
-    })
-     */
-=======
     /* TODO: ERC777 */
->>>>>>> 191d312e
 
     it('sends locked tokens to Vault', async () => {
         let initialBalance = await token1.balanceOf(vault.address)
