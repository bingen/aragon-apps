--- conflicted
+++ resolved
@@ -45,12 +45,7 @@
     "webpack": "3.10.0"
   },
   "dependencies": {
-<<<<<<< HEAD
     "@aragon/apps-vault": "^3.0.0",
-    "@aragon/os": "^3.1.2"
-=======
-    "@aragon/apps-vault": "^2.0.1",
     "@aragon/os": "4.0.0-alpha.2"
->>>>>>> a8227d0c
   }
 }